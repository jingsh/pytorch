--- conflicted
+++ resolved
@@ -137,41 +137,6 @@
   std::vector<RegistrationHandleRAII> registrationHandles_;
 };
 
-<<<<<<< HEAD
-class Registerer final {
-public:
-  Registerer&& op(const std::string& schema, KernelFunction::InternalBoxedKernelFunction* boxed_kernel_wrapper) && {
-    static auto& dispatcher = c10::Dispatcher::singleton();
-    std::pair<RegistrationHandleRAII, OperatorHandle> registration = dispatcher.registerSchema(parseSchema(schema), atenOperatorOptions());
-    registrationHandles_.push_back(std::move(registration.first));
-    dispatcher.setManuallyBoxedKernelFor_(registration.second, boxed_kernel_wrapper);
-    return std::move(*this);
-  }
-
-  Registerer&& jitOnlyOp(const std::string& schema, std::function<int (Stack*)> boxed_kernel_wrapper) && {
-    torch::jit::registerOperator(
-      torch::jit::Operator(
-        schema,
-        Operation([boxed_kernel_wrapper = std::move(boxed_kernel_wrapper)] (Stack& stack) -> int {
-          return boxed_kernel_wrapper(&stack);
-        }),
-        atenOperatorOptions()
-      )
-    );
-    return std::move(*this);
-  }
-
-  Registerer() = default;
-  Registerer(const Registerer&) = delete;
-  Registerer& operator=(const Registerer&) = delete;
-  Registerer(Registerer&&) noexcept = default;
-  Registerer& operator=(Registerer&&) noexcept = default;
-private:
-  std::vector<RegistrationHandleRAII> registrationHandles_;
-};
-
-=======
->>>>>>> fc4706b1
 static auto registry = Registerer()
   .jitOnlyOp("aten::get_device(Tensor self) -> int",
     [](Stack* stack) {
