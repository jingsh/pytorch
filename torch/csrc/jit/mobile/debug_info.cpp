#include <torch/csrc/jit/frontend/source_range.h>
#include <torch/csrc/jit/mobile/debug_info.h>
#include <torch/csrc/jit/serialization/inlined_callstack_serialization.h>
#include <torch/csrc/jit/serialization/source_range_serialization.h>

#include <ATen/core/ivalue.h>
#include <torch/csrc/jit/serialization/pickle.h>

#include <c10/util/string_view.h>

namespace torch {
namespace jit {

namespace {

// This function construct stacktrace with module hierarchy
// Module hierarchy will contain information about where in the
// module hierarchy this source is. For example if conv2d op
// exist in hierarcy A->B->C->Conv2d with type annotations of
// A -> TopM, B->MyModule, C->SomeModule, then module hierarchy
// will be TopM(A).MyModule(B).SomeModule(C).Conv2d(conv)
// Source level stack information will be from model source code.
<<<<<<< HEAD
std::pair<std::vector<StackEntry>, std::string> getStackTraceWithModuleHierarchy(
    const DelegateDebugInfoType& sr_callstack) {
=======
std::pair<std::string, std::string> getStackTraceWithModuleHierarchy(
    const DebugInfoPair& sr_callstack,
    const std::string& root_scope_string,
    const std::string& top_module_type_name) {
>>>>>>> 6b43da4e
  constexpr size_t kSourceRange = 1;
  constexpr size_t kModuleInstanceInfo = 2;
  std::vector<StackEntry> entries;

  const SourceRange& range = sr_callstack.first;
  InlinedCallStackPtr callstack_ptr = sr_callstack.second;
  std::string module_info;
  if (!callstack_ptr) {
    // If not cs then top level node
    entries.emplace_back(StackEntry{"FunctionName_UNKNOWN", range});
    return {std::move(entries), std::move(module_info)};
  } else {
    for (const auto& element : callstack_ptr->vec()) {
      const auto& opt_module_instance_info =
          std::get<kModuleInstanceInfo>(element);
      if (opt_module_instance_info.has_value()) {
        const auto& module_instance_info = opt_module_instance_info.value();
        if (module_instance_info.class_type()) {
          const auto& class_type = module_instance_info.class_type();
          const auto& instance_name = module_instance_info.instance_name();
          auto type_name = class_type->name()->qualifiedName();
          type_name = type_name.substr(type_name.find_last_of('.') + 1);
          module_info.append(".")
              .append(instance_name)
              .append("(")
              .append(type_name)
              .append(")");
        } else if (!module_instance_info.instance_name().empty()) {
          module_info += "." + module_instance_info.instance_name();
        } else {
          const auto& instance_name = module_instance_info.instance_name();
          module_info += ".(UNKNOWN_INSTANCE(UNKNOWN_TYPE)";
        }
      } else {
        module_info += ".(UNKNOWN_INSTANCE(UNKNOWN_TYPE)";
      }
      // Now add source range info to stack
      // When we serialize function names, those can be added here.
      // TODO: Add function name separately
      entries.emplace_back(
          StackEntry{"FunctionName_UNKNOWN", std::get<kSourceRange>(element)});
    }
    entries.emplace_back(StackEntry{"FunctionName_UNKNOWN", range});
    return {std::move(entries), std::move(module_info)};
  }
}

std::pair<std::string, std::string> getStackTraceWithModuleHierarchy(
    const std::vector<DelegateDebugInfoType>& sr_callstacks,
    const std::string& root_scope_string,
    const std::string& top_module_type_name) {
  std::string stack_trace;
  std::vector<StackEntry> stack_entries;
  std::string module_info =
      root_scope_string + "(" + top_module_type_name + ")";
  for (const auto& debug_info : sr_callstacks) {
    auto debug_info_pair = getStackTraceWithModuleHierarchy(debug_info);
    auto entries = std::move(debug_info_pair.first);
    stack_entries.insert(stack_entries.end(), entries.begin(), entries.end());
    module_info += debug_info_pair.second;
  }
  std::ostringstream ss;
  format_stack_trace(ss, stack_entries);
  stack_trace = "Module hierarchy:" + module_info + "\n" + ss.str();
  return {std::move(stack_trace), std::move(module_info)};
}

} // namespace

MobileDebugTable::MobileDebugTable(
    std::unique_ptr<caffe2::serialize::PyTorchStreamReader>& reader,
    const std::shared_ptr<CompilationUnit>& cu) {
  ska::flat_hash_map<int64_t, SourceRange> source_range_map;
  const std::vector<std::string>& record_names = reader->getAllRecords();
  const c10::string_view suffix(".debug_pkl");
  for (const auto& record_name : record_names) {
    if (c10::string_view(record_name).ends_with(suffix)) {
      at::DataPtr debug_data;
      size_t debug_size{0};
      std::tie(debug_data, debug_size) = reader->getRecord(record_name);
      auto ivalues =
          jit::unpickle(
              reinterpret_cast<const char*>(debug_data.get()), debug_size)
              .toTuple()
              ->elements();
      SourceRangeDeserializer deserializer;
      for (auto& val : ivalues) {
        auto tup_elems = val.toTuple()->elements();
        // For BC we decode only tuples with 3 elements
        // assuming it contains
        // byte_offset, debug_handle (=source range tag), source range
        if (tup_elems.size() == 3) {
          int64_t debug_handle = tup_elems[kSourceRangeTagIndex].toInt();
          auto source_range =
              deserializer.deserialize(tup_elems[kSourceRangeIndex]);
          source_range_map.emplace(debug_handle, std::move(source_range));
        }
      }
    }
  }
  const std::string callstack_debug_file("callstack_debug_map.pkl");
  if (reader->hasRecord("callstack_debug_map.pkl")) {
    at::DataPtr callstack_data;
    size_t callstack_data_size{0};
    std::tie(callstack_data, callstack_data_size) =
        reader->getRecord(callstack_debug_file);
    InlinedCallStackUnpickler unpickler;
    callstack_ptr_map_ = unpickler.unpickle(
        std::move(callstack_data), callstack_data_size, source_range_map, cu);
  }
  auto cs = callstack_ptr_map_[2];
}

std::string MobileDebugTable::getModuleHierarchyInfo(
    const int64_t debug_handle,
    const std::string& top_module_type_name) const {
  const auto it = callstack_ptr_map_.find(debug_handle);
  if (it == callstack_ptr_map_.end()) {
    return "Module info for handle, " + std::to_string(debug_handle) +
        ", not found.";
  }
  return (getStackTraceWithModuleHierarchy(
              {it->second}, "top", top_module_type_name))
      .second;
}

std::string MobileDebugTable::getModuleHierarchyInfo(
    const std::vector<int64_t>& debug_handles,
    const std::string& top_module_type_name) const {
  return getSourceDebugModuleHierarchyInfo(debug_handles, top_module_type_name)
      .second;
}

std::string MobileDebugTable::getSourceDebugString(
    const int64_t debug_handle,
    const std::string& top_module_type_name) const {
  const auto it = callstack_ptr_map_.find(debug_handle);
  if (it == callstack_ptr_map_.end()) {
    return "Debug info for handle, " + std::to_string(debug_handle) +
        ", not found.";
  }
  return (getStackTraceWithModuleHierarchy(
              {it->second}, "top", top_module_type_name))
      .first;
}

std::string MobileDebugTable::getSourceDebugString(
    const std::vector<int64_t>& debug_handles,
    const std::string& top_module_type_name) const {
  return getSourceDebugModuleHierarchyInfo(debug_handles, top_module_type_name)
      .first;
}

std::pair<std::string, std::string> MobileDebugTable::
    getSourceDebugModuleHierarchyInfo(
        const std::vector<int64_t>& debug_handles,
        const std::string& top_module_type_name) const {
  std::vector<DelegateDebugInfoType> debug_infos;
  bool debug_handle_not_found{false};
  for (auto it = debug_handles.rbegin(); it != debug_handles.rend(); ++it) {
    auto debug_handle = *it;
    const auto cs_it = callstack_ptr_map_.find(debug_handle);
    if (cs_it == callstack_ptr_map_.end()) {
      debug_handle_not_found = true;
      break;
    }
    debug_infos.emplace_back(cs_it->second);
  }
  if (debug_handle_not_found) {
    std::string debug_handles_string = "debug_handles:{";
    for (const auto debug_handle : debug_handles) {
      debug_handles_string += std::to_string(debug_handle);
    }
    debug_handles_string += "}";
    debug_handles_string =
        "Debug info for handles, " + debug_handles_string + ", not found.";
    return {debug_handles_string, debug_handles_string};
  }
  return (getStackTraceWithModuleHierarchy(
      debug_infos, "top", top_module_type_name));
}

} // namespace jit
} // namespace torch<|MERGE_RESOLUTION|>--- conflicted
+++ resolved
@@ -20,15 +20,8 @@
 // A -> TopM, B->MyModule, C->SomeModule, then module hierarchy
 // will be TopM(A).MyModule(B).SomeModule(C).Conv2d(conv)
 // Source level stack information will be from model source code.
-<<<<<<< HEAD
 std::pair<std::vector<StackEntry>, std::string> getStackTraceWithModuleHierarchy(
-    const DelegateDebugInfoType& sr_callstack) {
-=======
-std::pair<std::string, std::string> getStackTraceWithModuleHierarchy(
-    const DebugInfoPair& sr_callstack,
-    const std::string& root_scope_string,
-    const std::string& top_module_type_name) {
->>>>>>> 6b43da4e
+    const DebugInfoPair& sr_callstack) {
   constexpr size_t kSourceRange = 1;
   constexpr size_t kModuleInstanceInfo = 2;
   std::vector<StackEntry> entries;
@@ -77,7 +70,7 @@
 }
 
 std::pair<std::string, std::string> getStackTraceWithModuleHierarchy(
-    const std::vector<DelegateDebugInfoType>& sr_callstacks,
+    const std::vector<DebugInfoPair>& sr_callstacks,
     const std::string& root_scope_string,
     const std::string& top_module_type_name) {
   std::string stack_trace;
@@ -186,7 +179,7 @@
     getSourceDebugModuleHierarchyInfo(
         const std::vector<int64_t>& debug_handles,
         const std::string& top_module_type_name) const {
-  std::vector<DelegateDebugInfoType> debug_infos;
+  std::vector<DebugInfoPair> debug_infos;
   bool debug_handle_not_found{false};
   for (auto it = debug_handles.rbegin(); it != debug_handles.rend(); ++it) {
     auto debug_handle = *it;
