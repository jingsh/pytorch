import torch
from torch.types import _TensorOrTensors
import torch.testing
from torch.overrides import is_tensor_like
import collections
from itertools import product
import warnings
from typing import Callable, Union, Optional, Iterable, List, Tuple, Dict
from torch._vmap_internals import vmap
import functools

def zero_gradients(x):
    if isinstance(x, torch.Tensor):
        if x.grad is not None:
            x.grad.detach_()
            x.grad.zero_()
    elif isinstance(x, collections.abc.Iterable):
        for elem in x:
            zero_gradients(elem)


def is_float_or_complex_tensor(obj):
    return is_tensor_like(obj) and (obj.is_floating_point() or obj.is_complex())


def allocate_jacobians_with_inputs(input_tensors: Tuple, dim):
    # Makes zero-filled tensors from inputs. If `dim` is not None, for each tensor in
    # `input_tensors`, returns a new zero-filled tensor with height of `t.numel` and width
    # of `dim`. Otherwise, for each tensor, returns a 1-d tensor with size `(t.numel,)`.
    # Each new tensor will be strided and have the same dtype and device as those of the
    # corresponding input
    out: List[torch.Tensor] = []
    for t in input_tensors:
        if is_float_or_complex_tensor(t) and t.requires_grad:
            out.append(t.new_zeros((t.numel(), dim), layout=torch.strided))
    return tuple(out)


def allocate_jacobians_with_outputs(output_tensors: Tuple, dim, dtype=None, device=None):
    # Makes zero-filled tensors from outputs. If `dim` is not None, for each tensor in
    # `output_tensors`, returns a new zero-filled tensor with height of `dim` and width of
    # `t.numel`. Otherwise, for each tensor, returns a 1-d tensor with size (t.numel,).
    out: List[torch.Tensor] = []
    options = {"dtype": dtype, "device": device, "layout": torch.strided}
    for t in output_tensors:
        if is_float_or_complex_tensor(t):
            out.append(t.new_zeros((dim, t.numel()), **options))
    return tuple(out)


def iter_tensors(x: Union[torch.Tensor, Iterable[torch.Tensor]], only_requiring_grad: bool = False) -> Iterable[torch.Tensor]:
    if is_tensor_like(x):
        # mypy doesn't narrow type of `x` to torch.Tensor
        if x.requires_grad or not only_requiring_grad:  # type: ignore
            yield x  # type: ignore
    elif isinstance(x, collections.abc.Iterable) and not isinstance(x, str):
        for elem in x:
            for result in iter_tensors(elem, only_requiring_grad):
                yield result


def iter_tensor(x_tensor):
    # Enumerates over a tensor and provides a corresponding flat index that translates
    # to a given rol/col in the jacobian matrix. The order is the same as as if we flatten
    # a contiguous tensor. iter_tensor also returns a strided version of the original
    # tensor that is able to be modified inplace. If the input tensor is strided or sparse,
    # the returned tensor will share storage with the original. Otherwise, for opaque tensor
    # types like mkldnn, a copy is returned.
    #
    # Example:
    #   for a tensor t with size (2, 2), it will yield:
    #     `x, (0, 0), 0`, `x, (0, 1), 1`, `x, (1, 0), 2`, `x, (1, 1), 3`
    #
    #   where x is the t.data of the original tensor. Since input t has numel 4, the
    #   Jacobian should have 4 columns. So having a d_idx of 3 and idx of (1, 1)
    #   indicates that perturbing t[(1, 1)] allows us to updating the third (last)
    #   column of any jacobian corresponding to this particular input.
    #
    if x_tensor.is_sparse:
        def get_stride(size):
            dim = len(size)
            tmp = 1
            stride = [0] * dim
            for i in reversed(range(dim)):
                stride[i] = tmp
                tmp *= size[i]
            return stride

        x_nnz = x_tensor._nnz()
        x_size = list(x_tensor.size())
        x_indices = x_tensor._indices().t()
        x_values = x_tensor._values()
        x_stride = get_stride(x_size)

        # Use .data here to get around the version check
        x_values = x_values.data

        for i in range(x_nnz):
            x_value = x_values[i]
            for x_idx in product(*[range(m) for m in x_values.size()[1:]]):
                indices = x_indices[i].tolist() + list(x_idx)
                d_idx = sum(indices[k] * x_stride[k] for k in range(len(x_size)))
                yield x_value, x_idx, d_idx
    elif x_tensor.layout == torch._mkldnn:  # type: ignore
        # Use .data here to get around the version check
        x_tensor = x_tensor.data
        for d_idx, x_idx in enumerate(product(*[range(m) for m in x_tensor.size()])):
            # this is really inefficient, but without indexing implemented, there's
            # not really a better way than converting back and forth
            x_tensor_dense = x_tensor.to_dense()
            yield x_tensor_dense, x_idx, d_idx
    else:
        # Use .data here to get around the version check
        x_tensor = x_tensor.data
        for d_idx, x_idx in enumerate(product(*[range(m) for m in x_tensor.size()])):
            yield x_tensor, x_idx, d_idx


def get_numerical_jacobian(fn, inputs, outputs=None, target=None, eps=1e-3,
                           grad_out=1.0) -> List[Tuple[torch.Tensor]]:
    """Computes the numerical jacobian for a given fn and inputs. Returns M * N jacobians
    where M is the number of input tensors that require grad, and N is the number of output
    float/complex tensors.

    Args:
        fn: the function to compute the jacobian for
        inputs: inputs to `fn`
        outputs: provide precomputed outputs to avoid one extra invocation of fn
        target: the Tensors wrt whom Jacobians are calculated (default=`inputs`)
        eps: the magnitude of the perturbation during finite differencing (default=`1e-3`)
        grad_out: grad output value used to calculate gradients.

    Returns:
        M lists of N tuples of jacobians

    Note that `target` may not even be part of `input` to `fn`, so please be
    **very careful** in this to not clone `target`.
    """
    jacobians: List[Tuple[torch.Tensor]] = []
    if outputs is None:
        outputs = _as_tuple(fn(inputs))
    if target is None:
        target = inputs
    inp_indices = [i for i, a in enumerate(target) if is_tensor_like(a) and a.requires_grad]
    for i, (inp, inp_idx) in enumerate(zip(iter_tensors(target, True), inp_indices)):
        jacobians += [get_numerical_jacobian_for_input(fn, inp, inp_idx, inputs, outputs, eps, eps, grad_out)]
    return jacobians


def compute_gradient(fn, entry, v, norm_v):
    # Performs finite differencing by perturbing `entry` in-place by `v` and
    # returns the gradient of each of the outputs wrt to x at idx.
    # we currently assume that the norm of delta equals eps
    # assert(v == norm_v or v == (norm_v * 1j))

    v = v.reshape(entry.shape) if isinstance(v, torch.Tensor) else v
    orig = entry.clone()
    entry.copy_(orig - v)
    outa = fn()
    entry.copy_(orig + v)
    outb = fn()
    entry.copy_(orig)

    def compute(a, b):
        ret = (b - a) / (2 * norm_v)
        return ret.detach().reshape(-1)

    return tuple(compute(a, b) for (a, b) in zip(outa, outb))


def compute_numerical_jacobian_cols(jacobians_cols, delta, jvp_fn, input_is_complex, grad_out):
    # compute gradient only works for pure real or pure imaginary delta
    # for details on the algorithm used here, refer:
    # Section 3.5.3 https://arxiv.org/pdf/1701.00392.pdf
    # s = fn(z) where z = x for real valued input
    # and z = x + yj for complex valued input
    ds_dx_tup = jvp_fn(delta)

    if input_is_complex:            # C -> C, C -> R
        ds_dy_tup = jvp_fn(delta * 1j)
        for ds_dx, ds_dy in zip(ds_dx_tup, ds_dy_tup):
            # conjugate wirtinger derivative
            conj_w_d = 0.5 * (ds_dx + ds_dy * 1j)
            # wirtinger derivative
            w_d = 0.5 * (ds_dx - ds_dy * 1j)
            jacobians_cols.append(grad_out.conjugate() * conj_w_d + grad_out * w_d.conj())
    else:
        for ds_dx in ds_dx_tup:
            if ds_dx.is_complex():  # R -> C
                # w_d = conj_w_d = 0.5 * ds_dx
                # dL_dz_conj = 0.5 * [grad_out.conj() * ds_dx + grad_out * ds_dx.conj()]
                #            = 0.5 * [grad_out.conj() * ds_dx + (grad_out.conj() * ds_dx).conj()]
                #            = 0.5 * 2 * real(grad_out.conj() * ds_dx)
                #            = real(grad_out.conj() * ds_dx)
                jacobians_cols.append(torch.real(grad_out.conjugate() * ds_dx))
            else:                   # R -> R
                # skip if grad_out is complex but output is real
                if not isinstance(grad_out, complex):
                    jacobians_cols.append(ds_dx * grad_out)
                else:
                    jacobians_cols.append(None)


def combine_jacobian_cols(jacobians_cols, outputs, input, dim=None):
    jacobians = make_jacobians_with_outputs(outputs, input.dtype, input.device, dim=dim)
    for i, jacobian in enumerate(jacobians):
        for k, v in jacobians_cols.items():
            jacobian[k] = v[i]
    return jacobians


def prepped_input(input, input_idx, entry, entry_idx):
    # perform *almost* the inverse of what we do below in iter_tensors or
    # get_fast_numerical_jacobian_for_input, i.e., change the tensors back to their
    # original layout
    if input.layout == torch._mkldnn:  # type: ignore # no attr _mkldnn
        # Convert back to mkldnn
        if input_idx == entry_idx:
            return entry.to_mkldnn()
        else:
            return input
    elif input.layout == torch.sparse_coo:
        # entry is already a "cloned" version of the original tensor so we are
        # safe to pass directly in this case
        return input.clone()
    else:
        # We cannot use entry (input.data) if we want gradgrad to work because
        # fn (in the gradgrad case) needs to compute grad wrt input
        return input


def get_numerical_jacobian_for_input(fn, input, input_idx, inputs, outputs, delta, eps, grad_out):
    # Computes the numerical jacobians wrt to a single input. Returns N jacobian
    # tensors, where N is the number of outputs. Input must require grad.
    assert input.requires_grad
<<<<<<< HEAD
    # We need a dictionary because for sparse inputs, d_idx aren't necessarily in order
    jacobian_cols: Dict[int, List[Optional[torch.Tensor]]] = {}

    for x, idx, d_idx in iter_tensor(input):
        def wrapped_fn():
            inp = tuple(prepped_input(a, i, x, input_idx) if is_tensor_like(a) else a
                        for i, a in enumerate(_as_tuple(inputs)))
            return tuple(a.clone() for a in _as_tuple(fn(*inp)))

        entry = x[idx]

        def jvp_fn(delta):
            return compute_gradient(wrapped_fn, entry, delta, eps)
        jacobian_cols[d_idx] = []
        compute_numerical_jacobian_cols(jacobian_cols[d_idx], delta, jvp_fn, x.is_complex(), grad_out)

    return combine_jacobian_cols(jacobian_cols, outputs, input, dim=input.numel())
=======
    jacobians = allocate_jacobians_with_outputs(outputs, input.numel(), input.dtype, input.device)

    for x, idx, d_idx in iter_tensor(input):
        # Computing the jacobian only works for pure real or pure imaginary delta
        # for details on the algorithm used here, refer:
        # Section 3.5.3 https://arxiv.org/pdf/1701.00392.pdf
        # s = fn(z) where z = x for real valued input
        # and z = x + yj for complex valued input
        ds_dx_tup = compute_gradient(fn, inputs, input_idx, x, idx, eps, eps, input.layout)
        if x.is_complex():  # C -> C, C -> R
            ds_dy_tup = compute_gradient(fn, inputs, input_idx, x, idx, eps * 1j, eps, input.layout)

            for ds_dx, ds_dy, d in zip(ds_dx_tup, ds_dy_tup, jacobians):
                # conjugate wirtinger derivative
                conj_w_d = 0.5 * (ds_dx + ds_dy * 1j)
                # wirtinger derivative
                w_d = 0.5 * (ds_dx - ds_dy * 1j)
                d[d_idx] = grad_out.conjugate() * conj_w_d + grad_out * w_d.conj()
        else:
            for ds_dx, d in zip(ds_dx_tup, jacobians):
                if ds_dx.is_complex():  # R -> C
                    # w_d = conj_w_d = 0.5 * ds_dx
                    # dL_dz_conj = 0.5 * [grad_out.conj() * ds_dx + grad_out * ds_dx.conj()]
                    #            = 0.5 * [grad_out.conj() * ds_dx + (grad_out.conj() * ds_dx).conj()]
                    #            = 0.5 * 2 * real(grad_out.conj() * ds_dx)
                    #            = real(grad_out.conj() * ds_dx)
                    d[d_idx] = torch.real(grad_out.conjugate() * ds_dx)
                else:   # R -> R
                    # skip if grad_out is complex but output is real
                    if not isinstance(grad_out, complex):
                        d[d_idx] = ds_dx * grad_out
    return jacobians
>>>>>>> 4bc00b4a


def check_jacobians_equal(j1, j2, atol):
    # Check whether the max diff betwen two jacobians are within some tolerance `atol`
    for j1_x, j2_x in zip(j1, j2):
        if j1_x.numel() != 0 and (j1_x - j2_x).abs().max() > atol:
            return False
    return True


<<<<<<< HEAD
def combine_jacobian_rows(jacobians_rows, inputs, dim):
    out_jacobians = make_jacobians_with_inputs(inputs, dim)
=======
def combine_jacobian_rows(jacobians_rows, inputs, output):
    out_jacobians = allocate_jacobians_with_inputs(inputs, output.numel())
>>>>>>> 4bc00b4a
    diff_input_list = list(iter_tensors(inputs, True))
    correct_grad_sizes = True
    correct_grad_types = True
    for i, rows in enumerate(jacobians_rows):
        inp = diff_input_list[i]
        out_jacobian = out_jacobians[i]
        for j, row in enumerate(rows):
            if row is not None and row.size() != inp.size():
                correct_grad_sizes = False
            elif row is not None and row.dtype != inp.dtype:
                correct_grad_types = False
            if row is None:
                out_jacobian[:, j].zero_()
            else:
                row_dense = row.to_dense() if not row.layout == torch.strided else row
                assert out_jacobian[:, j].numel() == row_dense.numel()
                out_jacobian[:, j] = row_dense.reshape(-1)
    return out_jacobians, correct_grad_sizes, correct_grad_types


def check_analytical_jacobian_attributes(inputs, output, nondet_tol, grad_out_scale, check_grad_dtypes,
                                         raise_exception, custom_vjp_fn=None):
    diff_input_list = list(iter_tensors(inputs, True))

    def backward_fn(grad_output):
        return torch.autograd.grad(output, diff_input_list, grad_output,
                                   retain_graph=True, allow_unused=True)
    vjp_fn = custom_vjp_fn if custom_vjp_fn is not None else backward_fn
    jacobians_rows = compute_analytical_jacobian_rows(vjp_fn, output.clone(), grad_out_scale)
    jacobians_rows_reentrant = compute_analytical_jacobian_rows(vjp_fn, output.clone(), grad_out_scale)
    
    dim = output.numel()
    jacobians, correct_grad_types, correct_grad_sizes = combine_jacobian_rows(jacobians_rows, inputs, dim)
    jacobians_reentrant, _, _ = combine_jacobian_rows(jacobians_rows_reentrant, inputs, dim)

    reentrant = check_jacobians_equal(jacobians, jacobians_reentrant, nondet_tol)

    complex_str = '(calculated using complex valued grad output) ' \
        if isinstance(grad_out_scale, complex) else ''

    def fail_test(msg):
        if raise_exception:
            raise RuntimeError(msg)

    if not correct_grad_types and check_grad_dtypes:
        fail_test(f'Gradient{complex_str} has dtype mismatch')
    if not correct_grad_sizes:
        fail_test(f'Analytical gradient{complex_str} has incorrect size')
    if not reentrant:
        fail_test(f'Backward{complex_str} is not reentrant, i.e., running backward with '
                  'same input and grad_output multiple times gives different values, '
                  'although analytical gradient matches numerical gradient. '
                  f'The tolerance for nondeterminism was {nondet_tol}.')
    failed = not (reentrant and correct_grad_sizes and correct_grad_types)
    return jacobians, failed


def compute_analytical_jacobian_rows(vjp_fn, sample_output, grad_out_scale):
    # Computes Jacobian row-by-row using backward function `vjp_fn` = v^T J
    # NB: this function does not assume vjp_fn(v) to return tensors with
    # the same number of elements for different v. This is checked when we
    # later combine the rows into a single tensor.
    grad_out_base = torch.zeros_like(sample_output, memory_format=torch.legacy_contiguous_format)
    flat_grad_out = grad_out_base.view(-1)
    # jacobians_rows[i][j] represents the jth row of the ith input
    jacobians_rows: List[List[Optional[torch.Tensor]]] = []

    for j in range(flat_grad_out.numel()):
        flat_grad_out.zero_()
        flat_grad_out[j] = grad_out_scale
        grad_inputs = vjp_fn(grad_out_base)
        for i, d_x in enumerate(grad_inputs):
            if j == 0:
                jacobians_rows.append([])
            jacobians_rows[i] += [d_x.clone() if isinstance(d_x, torch.Tensor) else None]
    return jacobians_rows


def check_inputs(fail_test, tupled_inputs, check_sparse_nnz) -> bool:
    if not check_sparse_nnz and any(t.is_sparse for t in tupled_inputs if isinstance(t, torch.Tensor)):
        return fail_test('gradcheck expects all tensor inputs are dense when check_sparse_nnz is set to False.')
    # Make sure that gradients are saved for at least one input
    any_input_requiring_grad = False
    for idx, inp in enumerate(tupled_inputs):
        if is_tensor_like(inp) and inp.requires_grad:
            if not (inp.dtype == torch.float64 or inp.dtype == torch.complex128):
                warnings.warn(
                    f'Input #{idx} requires gradient and '
                    'is not a double precision floating point or complex. '
                    'This check will likely fail if all the inputs are '
                    'not of double precision floating point or complex. ')
            content = inp._values() if inp.is_sparse else inp
            # TODO: To cover more problematic cases, replace stride = 0 check with
            # "any overlap in memory" once we have a proper function to check it.
            if content.layout is not torch._mkldnn:  # type: ignore
                if not all(st > 0 or sz <= 1 for st, sz in zip(content.stride(), content.size())):
                    raise RuntimeError(
                        f'The {idx}th input has a dimension with stride 0. gradcheck only '
                        'supports inputs that are non-overlapping to be able to '
                        'compute the numerical gradients correctly. You should call '
                        '.contiguous on the input before passing it to gradcheck.')
            any_input_requiring_grad = True
            inp.retain_grad()
    if not any_input_requiring_grad:
        raise ValueError(
            'gradcheck expects at least one input tensor to require gradient, '
            'but none of the them have requires_grad=True.')
    return True


def check_outputs(outputs) -> None:
    if any(t.is_sparse for t in outputs if isinstance(t, torch.Tensor)):
        # it is easier to call to_dense() on the sparse output than
        # to modify analytical jacobian
        raise ValueError('Sparse output is not supported at gradcheck yet. '
                         'Please call to_dense() on the output of fn for gradcheck.')
    if any(t.layout == torch._mkldnn for t in outputs if isinstance(t, torch.Tensor)):  # type: ignore
        raise ValueError('MKLDNN output is not supported at gradcheck yet. '
                         'Please call to_dense() on the output of fn for gradcheck.')


def check_no_differentiable_outputs(fail_test, func, inputs, func_out, eps) -> bool:
    # When there are no differentiable outputs, numerical gradient for a function is
    # expected to be zero.
    jacobians_inputs_outputs = get_numerical_jacobian(func, inputs, func_out, eps=eps)
    for jacobian_inputs in jacobians_inputs_outputs:
        for jacobian in jacobian_inputs:
            if torch.ne(jacobian, 0).sum() > 0:
                return fail_test('Numerical gradient for function expected to be zero')
    return True


FAILED_BATCHED_GRAD_MSG = """
gradcheck or gradgradcheck failed while testing batched gradient computation.
This could have been invoked in a number of ways (via a test that calls
gradcheck/gradgradcheck directly or via an autogenerated test).

If you are adding a new operator, please file an issue and then use one of the
workarounds. The workaround depends on how your test invokes gradcheck/gradgradcheck.
If the test
- manually invokes gradcheck/gradgradcheck, then call gradcheck/gradgradcheck
  with `check_batched_grad=False` as a keyword argument.
- is OpInfo-based (e.g., in test_ops.py), then modify the OpInfo for the test
  to have `check_batched_grad=False` and/or `check_batched_gradgrad=False`.
- is common_method_invocations-based, then add your test to the denylist
  EXCLUDE_BATCHED_GRAD_TESTS in test_autograd.py

If you're modifying an existing operator that supports batched grad computation,
or wish to make a new operator work with batched grad computation, please read
the following.

To compute batched grads (e.g., jacobians, hessians), we vmap over the backward
computation. The most common failure case is if there is a 'vmap-incompatible
operation' in the backward pass. Please see
NOTE: [How to write vmap-compatible backward formulas]
in the codebase for an explanation of how to fix this.
""".strip()

def get_failed_batched_grad_test_msg(output_idx, input_idx, res, exp):
    return f"""
For output {output_idx} and input {input_idx}:

{FAILED_BATCHED_GRAD_MSG}

Got:
{res}

Expected:
{exp}
""".strip()


def test_batched_grad(fail_test, input, output, output_idx) -> bool:
    # NB: test_batched_grad compares two autograd.grad invocations with a single
    # vmap(autograd.grad) invocation. It's not exactly a "gradcheck" in the
    # sense that we're not comparing an analytical jacobian with a numeric one,
    # but it is morally similar (we could have computed a full analytic jac
    # via vmap, but that is potentially slow)
    diff_input_list = list(iter_tensors(input, True))
    grad = functools.partial(torch.autograd.grad, output, diff_input_list, retain_graph=True, allow_unused=True)

    def vjp(v):
        results = grad(v)
        results = tuple(grad if grad is not None else
                        torch.zeros([], dtype=inp.dtype, device=inp.device).expand(inp.shape)
                        for grad, inp in zip(results, diff_input_list))
        return results

    grad_outputs = [torch.randn_like(output) for _ in range(2)]

    expected = [vjp(gO) for gO in grad_outputs]
    expected = [torch.stack(shards) for shards in zip(*expected)]

    # Squash warnings since these are expected to happen in most cases
    # NB: this doesn't work for CUDA tests: https://github.com/pytorch/pytorch/issues/50209
    with warnings.catch_warnings():
        warnings.filterwarnings("ignore", message="Batching rule not implemented")
        warnings.filterwarnings("ignore", message="torch.vmap is an experimental prototype")
        try:
            result = vmap(vjp)(torch.stack(grad_outputs))
        except RuntimeError as ex:
            # It's OK that we're not raising the error at the correct callsite.
            # That's because the callsite is always going to inside the Python
            # autograd.grad instead of the C++ traceback of what line in the
            # backward formula
            return fail_test(
                f'While computing batched gradients, got: {ex}\n\n{FAILED_BATCHED_GRAD_MSG}')

    for input_idx, (res, exp) in enumerate(zip(result, expected)):
        if torch.allclose(res, exp):
            continue
        return fail_test(get_failed_batched_grad_test_msg(output_idx, input_idx, res, exp))
    return True


def test_backward_mul_by_grad_output(fail_test, outputs, inputs, check_sparse_nnz) -> bool:
    # Tests that backward is multiplied by grad_output
    diff_input_list: List[torch.Tensor] = list(iter_tensors(inputs, True))
    if not diff_input_list:
        raise RuntimeError("no Tensors requiring grad found in input")
    grads_input = torch.autograd.grad(outputs, diff_input_list,
                                      [torch.zeros_like(o, memory_format=torch.legacy_contiguous_format) for o in outputs],
                                      allow_unused=True)
    for gi, di in zip(grads_input, diff_input_list):
        if gi is None:
            continue
        if isinstance(gi, torch.Tensor) and gi.layout != torch.strided:
            if gi.layout != di.layout:
                return fail_test('grad is incorrect layout (' + str(gi.layout) + ' is not ' + str(di.layout) + ')')
            if gi.layout == torch.sparse_coo:
                if gi.sparse_dim() != di.sparse_dim():
                    return fail_test('grad is sparse tensor, but has incorrect sparse_dim')
                if gi.dense_dim() != di.dense_dim():
                    return fail_test('grad is sparse tensor, but has incorrect dense_dim')
            gi = gi.to_dense()
            di = di.to_dense()

        if check_sparse_nnz:
            if not torch.allclose(gi, torch.zeros_like(gi)):
                return fail_test('backward not multiplied by grad_output')
        elif not gi.eq(0).all():
            return fail_test('backward not multiplied by grad_output')
        if gi.dtype != di.dtype or gi.device != di.device or gi.is_sparse != di.is_sparse:
            return fail_test("grad is incorrect type")
        if gi.size() != di.size():
            return fail_test('grad is incorrect size')
    return True


def test_undefined_grad(fail_test, func, outputs, inputs) -> bool:
    diff_input_list: List[torch.Tensor] = list(iter_tensors(inputs, True))
    if not diff_input_list:
        raise RuntimeError("no Tensors requiring grad found in input")

    def warn_bc_breaking():
        warnings.warn((
            'Backwards compatibility: New undefined gradient support checking '
            'feature is enabled by default, but it may break existing callers '
            'of this function. If this is true for you, you can call this '
            'function with "check_undefined_grad=False" to disable the feature'))

    def check_undefined_grad_support(output_to_check):
        grads_output = [torch.zeros_like(o, memory_format=torch.legacy_contiguous_format) for o in output_to_check]
        try:
            grads_input = torch.autograd.grad(output_to_check, diff_input_list,
                                              grads_output, allow_unused=True)
        except RuntimeError:
            warn_bc_breaking()
            return fail_test((
                'Expected backward function to handle undefined output grads. '
                'Please look at "Notes about undefined output gradients" in '
                '"tools/autograd/derivatives.yaml"'))

        for gi, i in zip(grads_input, diff_input_list):
            if (gi is not None) and (not gi.eq(0).all()):
                warn_bc_breaking()
                return fail_test((
                    'Expected all input grads to be undefined or zero when all output grads are undefined '
                    'or zero. Please look at "Notes about undefined output gradients" in '
                    '"tools/autograd/derivatives.yaml"'))
        return True

    # All backward functions must work properly if all output grads are undefined
    outputs_to_check = [[
        torch._C._functions.UndefinedGrad()(o) for o in _differentiable_outputs(func(*inputs))
        # This check filters out Tensor-likes that aren't instances of Tensor.
        if isinstance(o, torch.Tensor)
    ]]

    # If there are multiple output grads, we should be able to undef one at a time without error
    if len(outputs_to_check[0]) > 1:
        for undef_grad_idx in range(len(outputs)):
            output_to_check = _differentiable_outputs(func(*inputs))
            outputs_to_check.append([
                torch._C._functions.UndefinedGrad()(o) if idx == undef_grad_idx else o
                for idx, o in enumerate(output_to_check)])

    return all(check_undefined_grad_support(output) for output in outputs_to_check)


def _as_tuple(x):
    if isinstance(x, tuple):
        return x
    elif isinstance(x, list):
        return tuple(x)
    else:
        return x,


def _differentiable_outputs(x):
    return tuple(o for o in _as_tuple(x) if o.requires_grad)


def get_notallclose_msg(analytical, numerical, output_idx, input_idx, error_str='') -> str:
    return error_str + 'Jacobian mismatch for output %d with respect to input %d,\n' \
        'numerical:%s\nanalytical:%s\n' % (output_idx, input_idx, numerical, analytical)

def transpose(matrix_of_tensors):
    # returns list of tuples
    return list(zip(*matrix_of_tensors))


# Note [VarArg of Tensors]
# ~~~~~~~~~~~~~~~~~~~~~~~~
# 'func' accepts a vararg of tensors, which isn't expressable in the type system at the moment.
# If https://mypy.readthedocs.io/en/latest/additional_features.html?highlight=callable#extended-callable-types is accepted,
# the '...' first argument of Callable can be replaced with VarArg(Tensor).
# For now, we permit any input.
# the '...' first argument of Callable can be replaced with VarArg(Tensor).
# For now, we permit any input.
def gradcheck(
    func: Callable[..., Union[_TensorOrTensors]],  # See Note [VarArg of Tensors]
    inputs: _TensorOrTensors,
    eps: float = 1e-6,
    atol: float = 1e-5,
    rtol: float = 1e-3,
    raise_exception: bool = True,
    check_sparse_nnz: bool = False,
    nondet_tol: float = 0.0,
    check_undefined_grad: bool = True,
    check_grad_dtypes: bool = False,
    check_batched_grad: bool = False,
) -> bool:
    r"""Check gradients computed via small finite differences against analytical
    gradients w.r.t. tensors in :attr:`inputs` that are of floating point or complex type
    and with ``requires_grad=True``.

    The check between numerical and analytical gradients uses :func:`~torch.allclose`.

    For complex functions, no notion of Jacobian exists. Gradcheck verifies if the numerical and
    analytical values of Wirtinger and Conjugate Wirtinger derivative are consistent. The gradient
    computation is done under the assumption that the overall function has a real valued output.
    For functions with complex output, gradcheck compares the numerical and analytical gradients
    for two values of :attr:`grad_output`: 1 and 1j. For more details, check out
    :ref:`complex_autograd-doc`.

    .. note::
        The default values are designed for :attr:`input` of double precision.
        This check will likely fail if :attr:`input` is of less precision, e.g.,
        ``FloatTensor``.

    .. warning::
       If any checked tensor in :attr:`input` has overlapping memory, i.e.,
       different indices pointing to the same memory address (e.g., from
       :func:`torch.expand`), this check will likely fail because the numerical
       gradients computed by point perturbation at such indices will change
       values at all other indices that share the same memory address.

    Args:
        func (function): a Python function that takes Tensor inputs and returns
            a Tensor or a tuple of Tensors
        inputs (tuple of Tensor or Tensor): inputs to the function
        eps (float, optional): perturbation for finite differences
        atol (float, optional): absolute tolerance
        rtol (float, optional): relative tolerance
        raise_exception (bool, optional): indicating whether to raise an exception if
            the check fails. The exception gives more information about the
            exact nature of the failure. This is helpful when debugging gradchecks.
        check_sparse_nnz (bool, optional): if True, gradcheck allows for SparseTensor input,
            and for any SparseTensor at input, gradcheck will perform check at nnz positions only.
        nondet_tol (float, optional): tolerance for non-determinism. When running
            identical inputs through the differentiation, the results must either match
            exactly (default, 0.0) or be within this tolerance.
        check_undefined_grad (bool, optional): if True, check if undefined output grads
            are supported and treated as zeros, for ``Tensor`` outputs.
        check_batched_grad (bool, optional): if True, check if we can compute
            batched gradients using prototype vmap support. Defaults to False.

    Returns:
        True if all differences satisfy allclose condition
    """
    def fail_test(msg):
        if raise_exception:
            raise RuntimeError(msg)
        return False

    tupled_inputs = _as_tuple(inputs)

    if not check_inputs(fail_test, tupled_inputs, check_sparse_nnz):
        return False

    func_out = func(*tupled_inputs)
    outputs = _differentiable_outputs(func_out)

    check_outputs(outputs)

    if not outputs:
        return check_no_differentiable_outputs(fail_test, func, tupled_inputs, _as_tuple(func_out), eps)

    numerical = transpose(get_numerical_jacobian(func, tupled_inputs, outputs, eps=eps))
    if any(isinstance(o, torch.Tensor) and o.is_complex() for o in _as_tuple(func_out)):
        numerical_from_imag_grad_out = transpose(get_numerical_jacobian(func, tupled_inputs, outputs, eps=eps, grad_out=1j))

    for i, o in enumerate(outputs):
        analytical, failed = check_analytical_jacobian_attributes(tupled_inputs, o, nondet_tol, 1.0,
                                                                  check_grad_dtypes, raise_exception)
        if failed:
            return False

        if o.is_complex():
            analytical_from_imag_grad_out, failed = check_analytical_jacobian_attributes(
                tupled_inputs, o, nondet_tol, 1j, check_grad_dtypes, raise_exception)
            if failed:
                return False

        inp_tensors = iter_tensors(tupled_inputs, True)

        for j, (a, n, inp) in enumerate(zip(analytical, numerical[i], inp_tensors)):
            if a.numel() != 0 or n.numel() != 0:
                if o.is_complex():    # C -> C, R -> C
                    if not torch.allclose(analytical_from_imag_grad_out[j], numerical_from_imag_grad_out[i][j], rtol, atol):
                        return fail_test(get_notallclose_msg(analytical_from_imag_grad_out[j],
                                                             numerical_from_imag_grad_out[i][j], i, j,
                                                             "Gradients failed to compare equal for grad output = 1j. "))
                if inp.is_complex():  # C -> R, C -> C
                    if not torch.allclose(a, n, rtol, atol):
                        return fail_test(get_notallclose_msg(a, n, i, j,
                                                             "Gradients failed to compare equal for grad output = 1. "))
                else:                 # R -> R, R -> C
                    if not torch.allclose(a, n, rtol, atol):
                        return fail_test(get_notallclose_msg(a, n, i, j))

        if check_batched_grad:
            if not test_batched_grad(fail_test, tupled_inputs, o, i):
                return False

    if not test_backward_mul_by_grad_output(fail_test, outputs, tupled_inputs, check_sparse_nnz):
        return False

    if check_undefined_grad:
        if not test_undefined_grad(fail_test, func, outputs, tupled_inputs):
            return False

    return True


def gradgradcheck(
    func: Callable[..., _TensorOrTensors],  # See Note [VarArg of Tensors]
    inputs: _TensorOrTensors,
    grad_outputs: Optional[_TensorOrTensors] = None,
    eps: float = 1e-6,
    atol: float = 1e-5,
    rtol: float = 1e-3,
    gen_non_contig_grad_outputs: bool = False,
    raise_exception: bool = True,
    nondet_tol: float = 0.0,
    check_undefined_grad: bool = True,
    check_grad_dtypes: bool = False,
    check_batched_grad: bool = False,
) -> bool:
    r"""Check gradients of gradients computed via small finite differences
    against analytical gradients w.r.t. tensors in :attr:`inputs` and
    :attr:`grad_outputs` that are of floating point or complex type and with
    ``requires_grad=True``.

    This function checks that backpropagating through the gradients computed
    to the given :attr:`grad_outputs` are correct.

    The check between numerical and analytical gradients uses :func:`~torch.allclose`.

    .. note::
        The default values are designed for :attr:`input` and
        :attr:`grad_outputs` of double precision. This check will likely fail if
        they are of less precision, e.g., ``FloatTensor``.

    .. warning::
       If any checked tensor in :attr:`input` and :attr:`grad_outputs` has
       overlapping memory, i.e., different indices pointing to the same memory
       address (e.g., from :func:`torch.expand`), this check will likely fail
       because the numerical gradients computed by point perturbation at such
       indices will change values at all other indices that share the same
       memory address.

    Args:
        func (function): a Python function that takes Tensor inputs and returns
            a Tensor or a tuple of Tensors
        inputs (tuple of Tensor or Tensor): inputs to the function
        grad_outputs (tuple of Tensor or Tensor, optional): The gradients with
            respect to the function's outputs.
        eps (float, optional): perturbation for finite differences
        atol (float, optional): absolute tolerance
        rtol (float, optional): relative tolerance
        gen_non_contig_grad_outputs (bool, optional): if :attr:`grad_outputs` is
            ``None`` and :attr:`gen_non_contig_grad_outputs` is ``True``, the
            randomly generated gradient outputs are made to be noncontiguous
        raise_exception (bool, optional): indicating whether to raise an exception if
            the check fails. The exception gives more information about the
            exact nature of the failure. This is helpful when debugging gradchecks.
        nondet_tol (float, optional): tolerance for non-determinism. When running
            identical inputs through the differentiation, the results must either match
            exactly (default, 0.0) or be within this tolerance. Note that a small amount
            of nondeterminism in the gradient will lead to larger inaccuracies in
            the second derivative.
        check_undefined_grad (bool, optional): if True, check if undefined output grads
            are supported and treated as zeros
        check_batched_grad (bool, optional): if True, check if we can compute
            batched gradients using prototype vmap support. Defaults to False.

    Returns:
        True if all differences satisfy allclose condition
    """
    tupled_inputs = _as_tuple(inputs)

    if grad_outputs is None:
        # If grad_outputs is not specified, create random Tensors of the same
        # shape, type, and device as the outputs
        def randn_like(x):
            y = torch.testing.randn_like(
                x if (x.is_floating_point() or x.is_complex()) else x.double(), memory_format=torch.legacy_contiguous_format)
            if gen_non_contig_grad_outputs:
                y = torch.testing.make_non_contiguous(y)
            return y.requires_grad_()
        outputs = _as_tuple(func(*tupled_inputs))
        tupled_grad_outputs = tuple(randn_like(x) for x in outputs)
    else:
        tupled_grad_outputs = _as_tuple(grad_outputs)

    num_outputs = len(tupled_grad_outputs)

    def new_func(*args):
        input_args = args[:-num_outputs]
        grad_outputs = args[-num_outputs:]
        outputs = _differentiable_outputs(func(*input_args))
        input_args = tuple(x for x in input_args if isinstance(x, torch.Tensor) and x.requires_grad)
        grad_inputs = torch.autograd.grad(outputs, input_args, grad_outputs, create_graph=True)
        return grad_inputs

    return gradcheck(
        new_func, tupled_inputs + tupled_grad_outputs, eps, atol, rtol, raise_exception,
        nondet_tol=nondet_tol, check_undefined_grad=check_undefined_grad,
        check_grad_dtypes=check_grad_dtypes, check_batched_grad=check_batched_grad)<|MERGE_RESOLUTION|>--- conflicted
+++ resolved
@@ -169,7 +169,7 @@
 
 
 def compute_numerical_jacobian_cols(jacobians_cols, delta, jvp_fn, input_is_complex, grad_out):
-    # compute gradient only works for pure real or pure imaginary delta
+    # Computing the jacobian only works for pure real or pure imaginary delta
     # for details on the algorithm used here, refer:
     # Section 3.5.3 https://arxiv.org/pdf/1701.00392.pdf
     # s = fn(z) where z = x for real valued input
@@ -201,8 +201,8 @@
                     jacobians_cols.append(None)
 
 
-def combine_jacobian_cols(jacobians_cols, outputs, input, dim=None):
-    jacobians = make_jacobians_with_outputs(outputs, input.dtype, input.device, dim=dim)
+def combine_jacobian_cols(jacobians_cols, outputs, input, dim):
+    jacobians = allocate_jacobians_with_outputs(outputs, dim, input.dtype, input.device)
     for i, jacobian in enumerate(jacobians):
         for k, v in jacobians_cols.items():
             jacobian[k] = v[i]
@@ -233,7 +233,6 @@
     # Computes the numerical jacobians wrt to a single input. Returns N jacobian
     # tensors, where N is the number of outputs. Input must require grad.
     assert input.requires_grad
-<<<<<<< HEAD
     # We need a dictionary because for sparse inputs, d_idx aren't necessarily in order
     jacobian_cols: Dict[int, List[Optional[torch.Tensor]]] = {}
 
@@ -250,41 +249,7 @@
         jacobian_cols[d_idx] = []
         compute_numerical_jacobian_cols(jacobian_cols[d_idx], delta, jvp_fn, x.is_complex(), grad_out)
 
-    return combine_jacobian_cols(jacobian_cols, outputs, input, dim=input.numel())
-=======
-    jacobians = allocate_jacobians_with_outputs(outputs, input.numel(), input.dtype, input.device)
-
-    for x, idx, d_idx in iter_tensor(input):
-        # Computing the jacobian only works for pure real or pure imaginary delta
-        # for details on the algorithm used here, refer:
-        # Section 3.5.3 https://arxiv.org/pdf/1701.00392.pdf
-        # s = fn(z) where z = x for real valued input
-        # and z = x + yj for complex valued input
-        ds_dx_tup = compute_gradient(fn, inputs, input_idx, x, idx, eps, eps, input.layout)
-        if x.is_complex():  # C -> C, C -> R
-            ds_dy_tup = compute_gradient(fn, inputs, input_idx, x, idx, eps * 1j, eps, input.layout)
-
-            for ds_dx, ds_dy, d in zip(ds_dx_tup, ds_dy_tup, jacobians):
-                # conjugate wirtinger derivative
-                conj_w_d = 0.5 * (ds_dx + ds_dy * 1j)
-                # wirtinger derivative
-                w_d = 0.5 * (ds_dx - ds_dy * 1j)
-                d[d_idx] = grad_out.conjugate() * conj_w_d + grad_out * w_d.conj()
-        else:
-            for ds_dx, d in zip(ds_dx_tup, jacobians):
-                if ds_dx.is_complex():  # R -> C
-                    # w_d = conj_w_d = 0.5 * ds_dx
-                    # dL_dz_conj = 0.5 * [grad_out.conj() * ds_dx + grad_out * ds_dx.conj()]
-                    #            = 0.5 * [grad_out.conj() * ds_dx + (grad_out.conj() * ds_dx).conj()]
-                    #            = 0.5 * 2 * real(grad_out.conj() * ds_dx)
-                    #            = real(grad_out.conj() * ds_dx)
-                    d[d_idx] = torch.real(grad_out.conjugate() * ds_dx)
-                else:   # R -> R
-                    # skip if grad_out is complex but output is real
-                    if not isinstance(grad_out, complex):
-                        d[d_idx] = ds_dx * grad_out
-    return jacobians
->>>>>>> 4bc00b4a
+    return combine_jacobian_cols(jacobian_cols, outputs, input, input.numel())
 
 
 def check_jacobians_equal(j1, j2, atol):
@@ -295,13 +260,8 @@
     return True
 
 
-<<<<<<< HEAD
 def combine_jacobian_rows(jacobians_rows, inputs, dim):
-    out_jacobians = make_jacobians_with_inputs(inputs, dim)
-=======
-def combine_jacobian_rows(jacobians_rows, inputs, output):
-    out_jacobians = allocate_jacobians_with_inputs(inputs, output.numel())
->>>>>>> 4bc00b4a
+    out_jacobians = allocate_jacobians_with_inputs(inputs, dim)
     diff_input_list = list(iter_tensors(inputs, True))
     correct_grad_sizes = True
     correct_grad_types = True
