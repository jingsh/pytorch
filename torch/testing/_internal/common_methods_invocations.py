--- conflicted
+++ resolved
@@ -177,6 +177,7 @@
                  aliases=None,  # iterable of aliases, e.g. ("absolute",) for torch.abs
                  variant_test_name='',  # additional string to include in the test name
                  supports_autograd=True,  # support for autograd
+                 supports_gradgrad=True,  # support second order gradients (this value is ignored if supports_autograd=False)
                  supports_inplace_autograd=None,  # whether the operation supports inplace autograd
                                                   # defaults to supports_autograd's value
                  supports_complex_autograd=None,  # whether the operation supports complex autograd
@@ -238,6 +239,7 @@
             self.supports_complex_autograd = supports_autograd
 
         self.gradcheck_wrapper = gradcheck_wrapper
+        self.supports_gradgrad = supports_gradgrad
         self.check_batched_grad = check_batched_grad
         self.check_batched_gradgrad = check_batched_gradgrad
         self.gradcheck_nondet_tol = gradcheck_nondet_tol
@@ -913,6 +915,26 @@
                                      low=None, high=None,
                                      requires_grad=requires_grad))),)
 
+
+def sample_inputs_transpose_swapdims(self, device, dtype, requires_grad, **kwargs):
+    make_arg = partial(make_tensor, dtype=dtype, device=device, requires_grad=requires_grad)
+
+    cases = (((1, 2, 3), (-1, -2)),
+             ((1, 2, 3), (-1, 2)),
+             ((1, 2, 3), (1, -2)),
+             ((1, 2, 3), (1, 2)),
+             ((), (0, 0)),
+             ((1, ), (0, 0)),
+             ((M, M), (0, 1)),
+             ((S, S, S), (2, 0)), )
+
+    def generator():
+        for shape, args in cases:
+            yield SampleInput(make_arg(shape), args=args)
+
+    return list(generator())
+
+
 def sample_inputs_linalg_invertible(op_info, device, dtype, requires_grad=False, **kwargs):
     """
     This function generates always invertible input for linear algebra ops using
@@ -962,6 +984,39 @@
         SampleInput(
             make_tensor(size, device, dtype, low=None, high=None, requires_grad=requires_grad),
             args=(shape,)) for size, shape in test_cases)
+
+def sample_inputs_cdist(op_info, device, dtype, requires_grad, **kwargs):
+    small_S = 2
+    test_cases = (
+        ((S, S, 2), (S, S + 1, 2)),
+        ((S, S), (S, S)),
+        ((S, S, S), (S, S, S)),
+        ((3, 5), (3, 5)),
+        ((2, 3, 5), (2, 3, 5)),
+        ((1, 2, 3), (1, 2, 3)),
+        ((1, 1), (S, 1)),
+        ((0, 5), (4, 5)),
+        ((4, 5), (0, 5)),
+        ((0, 4, 5), (3, 5)),
+        ((4, 5), (0, 3, 5)),
+        ((0, 4, 5), (1, 3, 5)),
+        ((1, 4, 5), (0, 3, 5)),
+        # Using S here would make this one test take 9s
+        ((small_S, small_S, small_S + 1, 2), (small_S, small_S, small_S + 2, 2)),
+        ((small_S, 1, 1, small_S), (1, small_S, small_S)),
+        ((1, 1, small_S), (small_S, 1, small_S, small_S)),
+    )
+
+    samples = []
+    for cm in ['use_mm_for_euclid_dist', 'donot_use_mm_for_euclid_dist']:
+        for p in [0, 1, 2, 3, 0.5, 1.5, 2.5, float("inf")]:
+            for t1_size, t2_size in test_cases:
+                # The args should never be non-contiguous as this is not supported in the backward
+                samples.append(SampleInput(
+                    make_tensor(t1_size, device, dtype, requires_grad=requires_grad, noncontiguous=False),
+                    args=(make_tensor(t2_size, device, dtype, requires_grad=requires_grad, noncontiguous=False), p, cm)))
+
+    return samples
 
 def sample_inputs_comparison_ops(self, device, dtype, requires_grad, **kwargs):
     test_cases = (
@@ -2039,6 +2094,33 @@
     return list(generate_samples())
 
 
+def sample_inputs_roll(op_info, device, dtype, requires_grad=False, **kwargs):
+    make_arg = partial(make_tensor, device=device, dtype=dtype, requires_grad=requires_grad)
+
+    args = ((0, 0), (1, 2), (0, 2), (2, 0), (-1, 0), (10000, 1), (2,), ((1, 2, -1), (0, 1, 2)))
+
+    def generator():
+        for arg in args:
+            yield SampleInput(make_arg((S, S, S)), args=arg)
+
+    return list(generator())
+
+
+def sample_inputs_rot90(op_info, device, dtype, requires_grad=False, **kwargs):
+    make_arg = partial(make_tensor, device=device, dtype=dtype, requires_grad=requires_grad)
+
+    args = ((1, (0, 1),),
+            (1, (1, 2),),
+            (1, (1, -1),),
+            ())
+
+    def generator():
+        for arg in args:
+            yield SampleInput(make_arg((S, S, S)), args=arg)
+
+    return list(generator())
+
+
 def sample_inputs_std_var(op_info, device, dtype, requires_grad, **kwargs):
     tensor_nd = make_tensor((S, S, S), device=device, dtype=dtype,
                             low=None, high=None, requires_grad=requires_grad)
@@ -2141,6 +2223,22 @@
         out.append(SampleInput(a, kwargs=kwargs, output_process_fn_grad=out_fn))
 
     return out
+
+
+def sample_inputs_permute(op_info, device, dtype, requires_grad, **kwargs):
+    make_arg = partial(make_tensor, device=device, dtype=dtype, requires_grad=requires_grad)
+
+    cases = [((1, 2, 3, 4), (0, 2, 3, 1)),
+             ((1, 2, 3, 4), (0, -2, -1, 1)),
+             ((), ()),
+             ((1, 2, 3, 4), (2, 1, 3, 0))]
+
+    def generator():
+        for shape, args in cases:
+            yield SampleInput(make_arg(shape), args=(args,))
+
+    return list(generator())
+
 
 # Based on erstwhile method_tests tests & some tensor_op_tests for pow
 def sample_inputs_pow(op_info, device, dtype, requires_grad, **kwargs):
@@ -2224,6 +2322,15 @@
 def sample_inputs_linalg_svd(op_info, device, dtype, requires_grad=False, **kwargs):
     return _sample_inputs_svd(op_info, device, dtype, requires_grad, is_linalg_svd=True)
 
+def sample_inputs_linalg_svdvals(op_info, device, dtype, requires_grad=False, **kwargs):
+    batches = [(), (0, ), (2, ), (1, 1)]
+    ns = [5, 2, 0]
+    samples = []
+    for batch, (m, n) in product(batches, product(ns, ns)):
+        a = make_tensor((*batch, m, n), device, dtype, low=None, high=None, requires_grad=requires_grad)
+        samples.append(SampleInput(a))
+    return samples
+
 def sample_inputs_eig(op_info, device, dtype, requires_grad=False, **kwargs):
     eigvecs = make_tensor((S, S), device=device, dtype=dtype,
                           low=None, high=None)
@@ -2274,6 +2381,18 @@
         a = torch.randn(*batch, m, n, dtype=dtype, device=device, requires_grad=requires_grad)
         out.append(SampleInput(a))
     return out
+
+def sample_inputs_geqrf(op_info, device, dtype, requires_grad=False):
+    batches = [(), (0, ), (2, ), (1, 1)]
+    ns = [5, 2, 0]
+    samples = []
+    for batch, (m, n) in product(batches, product(ns, ns)):
+        # TODO: CUDA path doesn't work with batched or empty inputs
+        if torch.device(device).type == 'cuda' and (batch != () or m == 0 or n == 0):
+            continue
+        a = make_tensor((*batch, m, n), device, dtype, low=None, high=None, requires_grad=requires_grad)
+        samples.append(SampleInput(a))
+    return samples
 
 def sample_inputs_flip(op_info, device, dtype, requires_grad, **kwargs):
     tensors = (
@@ -3426,6 +3545,11 @@
                    dtypesIfCUDA=None,
                    dtypesIfROCM=None,
                    supports_autograd=False),
+    OpInfo('cdist',
+           dtypes=floating_types(),
+           supports_out=False,
+           supports_gradgrad=False,
+           sample_inputs_func=sample_inputs_cdist),
     UnaryUfuncInfo('ceil',
                    ref=np.ceil,
                    dtypes=floating_types_and(torch.half),
@@ -3812,15 +3936,12 @@
            dtypes=all_types_and(torch.bool, torch.bfloat16, torch.float16),
            supports_autograd=False,
            sample_inputs_func=sample_inputs_comparison_ops),
-<<<<<<< HEAD
-=======
     OpInfo('geqrf',
            dtypes=floating_and_complex_types(),
            dtypesIfCPU=floating_and_complex_types(),
            supports_autograd=False,
            sample_inputs_func=sample_inputs_geqrf,
            decorators=[skipCUDAIfNoMagma, skipCUDAIfRocm, skipCPUIfNoLapack],),
->>>>>>> e1a7ec3c
     OpInfo('gt',
            aliases=('greater',),
            dtypes=all_types_and(torch.bool, torch.bfloat16, torch.float16),
@@ -4260,6 +4381,12 @@
            aliases=('ger', ),
            dtypes=all_types_and_complex_and(torch.bool, torch.float16, torch.bfloat16),
            sample_inputs_func=sample_inputs_outer,),
+    OpInfo('permute',
+           dtypes=all_types_and_complex_and(torch.bool, torch.float16, torch.bfloat16),
+           dtypesIfCUDA=all_types_and_complex_and(torch.bool, torch.float16, torch.bfloat16),
+           supports_out=False,
+           assert_autodiffed=True,
+           sample_inputs_func=sample_inputs_permute),
     OpInfo('pow',
            dtypes=all_types_and_complex_and(torch.half, torch.bfloat16, torch.bool),
            sample_inputs_func=sample_inputs_pow,
@@ -4323,6 +4450,16 @@
                        # Skip since real and imag don't have out variants.
                        SkipInfo('TestUnaryUfuncs', 'test_out_arg_all_dtypes'),
                    )),
+    OpInfo('roll',
+           dtypes=all_types_and_complex_and(torch.bool, torch.bfloat16, torch.half),
+           dtypesIfCUDA=all_types_and_complex_and(torch.bool, torch.half),
+           dtypesIfROCM=all_types_and_complex_and(torch.bool, torch.half),
+           supports_out=False,
+           sample_inputs_func=sample_inputs_roll),
+    OpInfo('rot90',
+           dtypes=all_types_and_complex_and(torch.bool, torch.bfloat16, torch.half),
+           supports_out=False,
+           sample_inputs_func=sample_inputs_rot90),
     UnaryUfuncInfo('round',
                    ref=np.round,
                    dtypes=floating_types_and(torch.half),
@@ -4750,6 +4887,15 @@
                # cuda gradchecks are very slow
                # see discussion https://github.com/pytorch/pytorch/pull/47761#issuecomment-747316775
                SkipInfo('TestGradients', 'test_fn_gradgrad', device_type='cuda'),)),
+    OpInfo('linalg.svdvals',
+           op=torch.linalg.svdvals,
+           aten_name='linalg_svdvals',
+           dtypes=floating_and_complex_types(),
+           sample_inputs_func=sample_inputs_linalg_svdvals,
+           supports_autograd=False,
+           decorators=[
+               skipCUDAIfNoMagmaAndNoCusolver,
+               skipCPUIfNoLapack]),
     OpInfo('polar',
            dtypes=floating_types(),
            sample_inputs_func=sample_inputs_polar),
@@ -5061,6 +5207,12 @@
            supports_inplace_autograd=False,
            supports_out=False,
            sample_inputs_func=sample_inputs_trace),
+    OpInfo('transpose',
+           aliases=('swapdims', 'swapaxes'),
+           dtypes=all_types_and_complex_and(torch.bool, torch.bfloat16, torch.half),
+           dtypesIfCUDA=all_types_and_complex_and(torch.bool, torch.bfloat16, torch.half),
+           supports_out=False,
+           sample_inputs_func=sample_inputs_transpose_swapdims),
     OpInfo('kron',
            dtypes=all_types_and_complex_and(torch.bool, torch.half, torch.bfloat16),
            dtypesIfCUDA=all_types_and_complex_and(torch.bool, torch.half, torch.bfloat16),
@@ -5411,21 +5563,6 @@
         ('float_power', torch.rand(S, S, S) + 1e-3, (uniform_scalar(0.1),), 'scalar_broadcast_rhs'),
         ('float_power', uniform_scalar(1e-3, requires_grad=True), (torch.rand(S, S, S) + 0.1,), 'scalar_broadcast_lhs'),
         ('float_power', torch.rand(S, S, S) + 1e-3, (3.14,), 'constant'),
-        ('transpose', (1, 2, 3), (1, 2), 'dim', (False,), [0, 1]),
-        ('transpose', (), (0, 0), 'scalar', (False,)),
-        ('transpose', (1,), (0, 0), '1d', (False,)),
-        ('transpose', (L, L), (0, 1), '2d', (False,)),
-        ('transpose', (S, S, S), (2, 0), '3d', (False,)),
-        ('swapdims', (1, 2, 3), (1, 2), 'dim', (False,), [0, 1]),
-        ('swapdims', (), (0, 0), 'scalar', (False,)),
-        ('swapdims', (1,), (0, 0), '1d', (False,)),
-        ('swapdims', (L, L), (0, 1), '2d', (False,)),
-        ('swapdims', (S, S, S), (2, 0), '3d', (False,)),
-        ('swapaxes', (1, 2, 3), (1, 2), 'dim', (False,), [0, 1]),
-        ('swapaxes', (), (0, 0), 'scalar', (False,)),
-        ('swapaxes', (1,), (0, 0), '1d', (False,)),
-        ('swapaxes', (L, L), (0, 1), '2d', (False,)),
-        ('swapaxes', (S, S, S), (2, 0), '3d', (False,)),
         ('t', (1, 2), NO_ARGS, '', (False,)),
         ('view', (S, S, S), (S * S, S), '', (False,)),
         ('view', (torch.Size([S * S, S]),), (S, S, S), 'size', (False,)),
@@ -5441,18 +5578,6 @@
         ('reshape_as', (S, S, S), (non_differentiable(torch.rand(S * S, S)),)),
         ('reshape_as', (), (non_differentiable(torch.tensor(42.)),), 'scalar'),
         ('reshape_as', (), (non_differentiable(torch.rand(1, 1)),), 'scalar_to_dims'),
-        ('roll', (S, S, S), (0, 0), 'd0'),
-        ('roll', (S, S, S), (1, 2), 'd12'),
-        ('roll', (S, S, S), (0, 2,), 'd02'),
-        ('roll', (S, S, S), (2, 0,), 'd20'),
-        ('roll', (S, S, S), (-1, 0), 'neg_shift'),
-        ('roll', (S, S, S), (10000, 1), 'loop_shift'),
-        ('roll', (S, S, S), (2,), 'flattened'),
-        ('roll', (S, S, S), ([1, 2, -1], [0, 1, 2]), 'three_dims'),
-        ('rot90', (S, S, S), (1, [0, 1],), 'k1_d01'),
-        ('rot90', (S, S, S), (1, [1, 2],), 'k1_d12'),
-        ('rot90', (S, S, S), (1, [1, -1],), 'k1_neg_d'),
-        ('rot90', (S, S, S), (), 'default'),
         ('view_as', (S, S, S), (non_differentiable(torch.rand(S * S, S)),)),
         ('view_as', (), (non_differentiable(torch.tensor(5.5)),), 'scalar'),
         ('view_as', (), (non_differentiable(torch.rand(1, 1)),), 'scalar_to_dims'),
@@ -5594,9 +5719,6 @@
         ('fill_', (S, S, S), (1,), 'number'),
         ('fill_', (), (1,), 'number_scalar'),
         ('fill_', (S, S, S), ((),), 'variable'),
-        ('permute', (1, 2, 3, 4), (0, 2, 3, 1), '', (True,)),
-        ('permute', (1, 2, 3, 4), (0, -2, -1, 1), 'neg_dim', (True,)),
-        ('permute', (), (dont_convert(()),), 'scalar', (True,)),
         ('select', (S, S, S), (1, 2), 'dim', (), [0]),
         ('select', (S, S, S), (1, -1), 'wrap_dim', (), [0]),
         ('select', (S,), (0, 2), '1d'),
