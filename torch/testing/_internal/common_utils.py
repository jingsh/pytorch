r"""Importing this file must **not** initialize CUDA context. test_distributed
relies on this assumption to properly run. This means that when this is imported
no CUDA calls shall be made, including torch.cuda.device_count(), etc.

torch.testing._internal.common_cuda.py can freely initialize CUDA context when imported.
"""

import sys
import os
import platform
import re
import gc
import types
import math
from functools import partial
import inspect
import io
import copy
import operator
import argparse
import unittest
import warnings
import random
import contextlib
import shutil
import datetime
import pathlib
import socket
import subprocess
import time
from collections import OrderedDict
from collections.abc import Sequence
from contextlib import contextmanager, closing
from functools import wraps
from itertools import product
from copy import deepcopy
from numbers import Number
import tempfile
import json
from urllib.request import urlopen
import __main__  # type: ignore[import]
import errno
from typing import cast, Any, Dict, Iterable, Iterator, Optional

import numpy as np

from torch.testing import floating_types_and, integral_types, complex_types
from torch.testing._internal import expecttest
from .._core import \
    (_compare_tensors_internal, _compare_scalars_internal, _compare_return_type)

import torch
import torch.cuda
from torch._utils_internal import get_writable_path
from torch._six import string_classes
import torch.backends.cudnn
import torch.backends.mkl
from enum import Enum

torch.backends.disable_global_flags()

FILE_SCHEMA = "file://"
if sys.platform == 'win32':
    FILE_SCHEMA = "file:///"

IS_SANDCASTLE = os.getenv('SANDCASTLE') == '1' or os.getenv('TW_JOB_USER') == 'sandcastle'
IS_FBCODE = os.getenv('PYTORCH_TEST_FBCODE') == '1'
IS_REMOTE_GPU = os.getenv('PYTORCH_TEST_REMOTE_GPU') == '1'

class ProfilingMode(Enum):
    LEGACY = 1
    SIMPLE = 2
    PROFILING = 3

def cppProfilingFlagsToProfilingMode():
    old_prof_exec_state = torch._C._jit_set_profiling_executor(True)
    old_prof_mode_state = torch._C._jit_set_profiling_mode(True)
    torch._C._jit_set_profiling_executor(old_prof_exec_state)
    torch._C._jit_set_profiling_mode(old_prof_mode_state)

    if old_prof_exec_state:
        if old_prof_mode_state:
            return ProfilingMode.PROFILING
        else:
            return ProfilingMode.SIMPLE
    else:
        return ProfilingMode.LEGACY

@contextmanager
def enable_profiling_mode_for_profiling_tests():
    if GRAPH_EXECUTOR == ProfilingMode.PROFILING:
        old_prof_exec_state = torch._C._jit_set_profiling_executor(True)
        old_prof_mode_state = torch._C._jit_set_profiling_mode(True)
    try:
        yield
    finally:
        if GRAPH_EXECUTOR == ProfilingMode.PROFILING:
            torch._C._jit_set_profiling_executor(old_prof_exec_state)
            torch._C._jit_set_profiling_mode(old_prof_mode_state)

@contextmanager
def enable_profiling_mode():
    old_prof_exec_state = torch._C._jit_set_profiling_executor(True)
    old_prof_mode_state = torch._C._jit_set_profiling_mode(True)
    try:
        yield
    finally:
        torch._C._jit_set_profiling_executor(old_prof_exec_state)
        torch._C._jit_set_profiling_mode(old_prof_mode_state)

@contextmanager
def num_profiled_runs(num_runs):
    old_num_runs = torch._C._jit_set_num_profiled_runs(num_runs)
    try:
        yield
    finally:
        torch._C._jit_set_num_profiled_runs(old_num_runs)

func_call = torch._C.ScriptFunction.__call__
meth_call = torch._C.ScriptMethod.__call__

def prof_callable(callable, *args, **kwargs):
    if 'profile_and_replay' in kwargs:
        del kwargs['profile_and_replay']
        if GRAPH_EXECUTOR == ProfilingMode.PROFILING:
            with enable_profiling_mode_for_profiling_tests():
                callable(*args, **kwargs)
                return callable(*args, **kwargs)

    return callable(*args, **kwargs)

def prof_func_call(*args, **kwargs):
    return prof_callable(func_call, *args, **kwargs)

def prof_meth_call(*args, **kwargs):
    return prof_callable(meth_call, *args, **kwargs)

# TODO fix when https://github.com/python/mypy/issues/2427 is address
torch._C.ScriptFunction.__call__ = prof_func_call  # type: ignore[assignment]
torch._C.ScriptMethod.__call__ = prof_meth_call  # type: ignore[assignment]

def _get_test_report_path():
    # allow users to override the test file location. We need this
    # because the distributed tests run the same test file multiple
    # times with different configurations.
    override = os.environ.get('TEST_REPORT_SOURCE_OVERRIDE')
    test_source = override if override is not None else 'python-unittest'
    return os.path.join('test-reports', test_source)


parser = argparse.ArgumentParser(add_help=False)
parser.add_argument('--subprocess', action='store_true',
                    help='whether to run each test in a subprocess')
parser.add_argument('--seed', type=int, default=1234)
parser.add_argument('--accept', action='store_true')
parser.add_argument('--jit_executor', type=str)
parser.add_argument('--repeat', type=int, default=1)
parser.add_argument('--test_bailouts', action='store_true')
parser.add_argument('--save-xml', nargs='?', type=str,
                    const=_get_test_report_path(),
                    default=_get_test_report_path() if bool(os.environ.get('IN_CI')) else None)
parser.add_argument('--discover-tests', action='store_true')
parser.add_argument('--log-suffix', type=str, default="")
parser.add_argument('--run-parallel', type=int, default=1)

args, remaining = parser.parse_known_args()
if args.jit_executor == 'legacy':
    GRAPH_EXECUTOR = ProfilingMode.LEGACY
elif args.jit_executor == 'profiling':
    GRAPH_EXECUTOR = ProfilingMode.PROFILING
elif args.jit_executor == 'simple':
    GRAPH_EXECUTOR = ProfilingMode.SIMPLE
else:
    # infer flags based on the default settings
    GRAPH_EXECUTOR = cppProfilingFlagsToProfilingMode()


LOG_SUFFIX = args.log_suffix
RUN_PARALLEL = args.run_parallel
TEST_BAILOUTS = args.test_bailouts
TEST_DISCOVER = args.discover_tests
TEST_IN_SUBPROCESS = args.subprocess
TEST_SAVE_XML = args.save_xml
REPEAT_COUNT = args.repeat
SEED = args.seed
if not expecttest.ACCEPT:
    expecttest.ACCEPT = args.accept
UNITTEST_ARGS = [sys.argv[0]] + remaining
torch.manual_seed(SEED)

def wait_for_process(p):
    try:
        return p.wait()
    except KeyboardInterrupt:
        # Give `p` a chance to handle KeyboardInterrupt. Without this,
        # `pytest` can't print errors it collected so far upon KeyboardInterrupt.
        exit_status = p.wait(timeout=5)
        if exit_status is not None:
            return exit_status
        else:
            p.kill()
            raise
    except:  # noqa: B001,E722, copied from python core library
        p.kill()
        raise
    finally:
        # Always call p.wait() to ensure exit
        p.wait()

def shell(command, cwd=None, env=None):
    sys.stdout.flush()
    sys.stderr.flush()
    # The following cool snippet is copied from Py3 core library subprocess.call
    # only the with
    #   1. `except KeyboardInterrupt` block added for SIGINT handling.
    #   2. In Py2, subprocess.Popen doesn't return a context manager, so we do
    #      `p.wait()` in a `final` block for the code to be portable.
    #
    # https://github.com/python/cpython/blob/71b6c1af727fbe13525fb734568057d78cea33f3/Lib/subprocess.py#L309-L323
    assert not isinstance(command, torch._six.string_classes), "Command to shell should be a list or tuple of tokens"
    p = subprocess.Popen(command, universal_newlines=True, cwd=cwd, env=env)
    return wait_for_process(p)


# Used to run the same test with different tensor types
def repeat_test_for_types(dtypes):
    def repeat_helper(f):
        @wraps(f)
        def call_helper(self, *args):
            for dtype in dtypes:
                with TestCase.subTest(self, dtype=dtype):
                    f(self, *args, dtype=dtype)

        return call_helper
    return repeat_helper

# Environment variable `IS_PYTORCH_CI` is set in `.jenkins/common.sh`.
IS_PYTORCH_CI = bool(os.environ.get('IS_PYTORCH_CI'))


def discover_test_cases_recursively(suite_or_case):
    if isinstance(suite_or_case, unittest.TestCase):
        return [suite_or_case]
    rc = []
    for element in suite_or_case:
        rc.extend(discover_test_cases_recursively(element))
    return rc

def get_test_names(test_cases):
    return ['.'.join(case.id().split('.')[-2:]) for case in test_cases]

def chunk_list(lst, nchunks):
    return [lst[i::nchunks] for i in range(nchunks)]

# sanitize filename e.g., distributed/pipeline/sync/skip/test_api.py -> distributed.pipeline.sync.skip.test_api
def sanitize_test_filename(filename):
    strip_py = re.sub(r'.py$', '', filename)
    return re.sub('/', r'.', strip_py)

def run_tests(argv=UNITTEST_ARGS):
    if TEST_DISCOVER:
        suite = unittest.TestLoader().loadTestsFromModule(__main__)
        test_cases = discover_test_cases_recursively(suite)
        for name in get_test_names(test_cases):
            print(name)
    elif TEST_IN_SUBPROCESS:
        suite = unittest.TestLoader().loadTestsFromModule(__main__)
        test_cases = discover_test_cases_recursively(suite)
        failed_tests = []
        for case in test_cases:
            test_case_full_name = case.id().split('.', 1)[1]
            exitcode = shell([sys.executable] + argv + [test_case_full_name])
            if exitcode != 0:
                failed_tests.append(test_case_full_name)

        assert len(failed_tests) == 0, "{} unit test(s) failed:\n\t{}".format(
            len(failed_tests), '\n\t'.join(failed_tests))
    elif RUN_PARALLEL > 1:
        suite = unittest.TestLoader().loadTestsFromModule(__main__)
        test_cases = discover_test_cases_recursively(suite)
        test_batches = chunk_list(get_test_names(test_cases), RUN_PARALLEL)
        processes = []
        for i in range(RUN_PARALLEL):
            command = [sys.executable] + argv + ['--log-suffix=-shard-{}'.format(i + 1)] + test_batches[i]
            processes.append(subprocess.Popen(command, universal_newlines=True))
        failed = False
        for p in processes:
            failed |= wait_for_process(p) != 0
        assert not failed, "Some test shards have failed"
    elif TEST_SAVE_XML is not None:
        # import here so that non-CI doesn't need xmlrunner installed
        import xmlrunner  # type: ignore[import]
        test_filename = sanitize_test_filename(inspect.getfile(sys._getframe(1)))
        test_report_path = TEST_SAVE_XML + LOG_SUFFIX
        test_report_path = os.path.join(test_report_path, test_filename)
        os.makedirs(test_report_path, exist_ok=True)
        verbose = '--verbose' in argv or '-v' in argv
        if verbose:
            print('Test results will be stored in {}'.format(test_report_path))
        unittest.main(argv=argv, testRunner=xmlrunner.XMLTestRunner(output=test_report_path, verbosity=2 if verbose else 1))
    elif REPEAT_COUNT > 1:
        for _ in range(REPEAT_COUNT):
            if not unittest.main(exit=False, argv=argv).result.wasSuccessful():
                sys.exit(-1)
    else:
        unittest.main(argv=argv)

IS_WINDOWS = sys.platform == "win32"
IS_MACOS = sys.platform == "darwin"
IS_PPC = platform.machine() == "ppc64le"

if IS_WINDOWS:
    @contextmanager
    def TemporaryFileName(*args, **kwargs):
        # Ideally we would like to not have to manually delete the file, but NamedTemporaryFile
        # opens the file, and it cannot be opened multiple times in Windows. To support Windows,
        # close the file after creation and try to remove it manually
        if 'delete' in kwargs:
            if kwargs['delete'] is not False:
                raise UserWarning("only TemporaryFileName with delete=False is supported on Windows.")
        else:
            kwargs['delete'] = False
        f = tempfile.NamedTemporaryFile(*args, **kwargs)
        try:
            f.close()
            yield f.name
        finally:
            os.unlink(f.name)
else:
    @contextmanager  # noqa: T484
    def TemporaryFileName(*args, **kwargs):
        with tempfile.NamedTemporaryFile(*args, **kwargs) as f:
            yield f.name

if IS_WINDOWS:
    @contextmanager
    def TemporaryDirectoryName(suffix=None):
        # On Windows the directory created by TemporaryDirectory is likely to be removed prematurely,
        # so we first create the directory using mkdtemp and then remove it manually
        try:
            dir_name = tempfile.mkdtemp(suffix=suffix)
            yield dir_name
        finally:
            shutil.rmtree(dir_name)
else:
    @contextmanager  # noqa: T484
    def TemporaryDirectoryName(suffix=None):
        with tempfile.TemporaryDirectory(suffix=suffix) as d:
            yield d

IS_FILESYSTEM_UTF8_ENCODING = sys.getfilesystemencoding() == 'utf-8'

def _check_module_exists(name):
    r"""Returns if a top-level module with :attr:`name` exists *without**
    importing it. This is generally safer than try-catch block around a
    `import X`. It avoids third party libraries breaking assumptions of some of
    our tests, e.g., setting multiprocessing start method when imported
    (see librosa/#747, torchvision/#544).
    """
    import importlib.util
    spec = importlib.util.find_spec(name)
    return spec is not None

TEST_NUMPY = _check_module_exists('numpy')
TEST_SCIPY = _check_module_exists('scipy')
TEST_MKL = torch.backends.mkl.is_available()
TEST_NUMBA = _check_module_exists('numba')

TEST_DILL = _check_module_exists('dill')

TEST_LIBROSA = _check_module_exists('librosa')

# Python 2.7 doesn't have spawn
NO_MULTIPROCESSING_SPAWN = os.environ.get('NO_MULTIPROCESSING_SPAWN', '0') == '1'
TEST_WITH_ASAN = os.getenv('PYTORCH_TEST_WITH_ASAN', '0') == '1'
TEST_WITH_TSAN = os.getenv('PYTORCH_TEST_WITH_TSAN', '0') == '1'
TEST_WITH_UBSAN = os.getenv('PYTORCH_TEST_WITH_UBSAN', '0') == '1'
TEST_WITH_ROCM = os.getenv('PYTORCH_TEST_WITH_ROCM', '0') == '1'
# Enables tests that are slow to run (disabled by default)
TEST_WITH_SLOW = os.getenv('PYTORCH_TEST_WITH_SLOW', '0') == '1'

# Disables non-slow tests (these tests enabled by default)
# This is usually used in conjunction with TEST_WITH_SLOW to
# run *only* slow tests.  (I could have done an enum, but
# it felt a little awkward.
TEST_SKIP_FAST = os.getenv('PYTORCH_TEST_SKIP_FAST', '0') == '1'

# Disables noarch tests; all but one CI configuration disables these.  We don't
# disable them for local runs because you still want to run them
# (unlike slow tests!)
TEST_SKIP_NOARCH = os.getenv('PYTORCH_TEST_SKIP_NOARCH', '0') == '1'

# Dict of NumPy dtype -> torch dtype (when the correspondence exists)
numpy_to_torch_dtype_dict = {
    np.bool_      : torch.bool,
    np.uint8      : torch.uint8,
    np.int8       : torch.int8,
    np.int16      : torch.int16,
    np.int32      : torch.int32,
    np.int64      : torch.int64,
    np.float16    : torch.float16,
    np.float32    : torch.float32,
    np.float64    : torch.float64,
    np.complex64  : torch.complex64,
    np.complex128 : torch.complex128
}

if IS_WINDOWS:
    # Size of `np.intc` is platform defined.
    # It is returned by functions like `bitwise_not`.
    # On Windows `int` is 32-bit
    # https://docs.microsoft.com/en-us/cpp/cpp/data-type-ranges?view=msvc-160
    numpy_to_torch_dtype_dict[np.intc] = torch.int

# Dict of torch dtype -> NumPy dtype
torch_to_numpy_dtype_dict = {value : key for (key, value) in numpy_to_torch_dtype_dict.items()}

ALL_TENSORTYPES = [torch.float,
                   torch.double,
                   torch.half]

# bfloat16 bringup is currently only available on ROCm
# ALL_TENSORTYPES2 will eventually be unified with ALL_TENSORTYPES
# when bfloat16 bringup is complete on all platforms
if TEST_WITH_ROCM:
    ALL_TENSORTYPES2 = [torch.float,
                        torch.double,
                        torch.half,
                        torch.bfloat16]
else:
    ALL_TENSORTYPES2 = ALL_TENSORTYPES

def skipIfRocm(fn):
    @wraps(fn)
    def wrapper(*args, **kwargs):
        if TEST_WITH_ROCM:
            raise unittest.SkipTest("test doesn't currently work on the ROCm stack")
        else:
            fn(*args, **kwargs)
    return wrapper

# Context manager for setting deterministic flag and automatically
# resetting it to its original value
class DeterministicGuard:
    def __init__(self, deterministic):
        self.deterministic = deterministic

    def __enter__(self):
        self.deterministic_restore = torch.are_deterministic_algorithms_enabled()
        torch.use_deterministic_algorithms(self.deterministic)

    def __exit__(self, exception_type, exception_value, traceback):
        torch.use_deterministic_algorithms(self.deterministic_restore)

# This decorator can be used for API tests that call
# torch.use_deterministic_algorithms().  When the test is finished, it will
# restore the previous deterministic flag setting.
#
# If CUDA >= 10.2, this will set the environment variable
# CUBLAS_WORKSPACE_CONFIG=:4096:8 so that the error associated with that
# setting is not thrown during the test unless the test changes that variable
# on purpose. The previous CUBLAS_WORKSPACE_CONFIG setting will also be
# restored once the test is finished.
#
# Note that if a test requires CUDA to actually register the changed
# CUBLAS_WORKSPACE_CONFIG variable, a new subprocess must be created, because
# CUDA only checks the variable when the runtime initializes. Tests can be
# run inside a subprocess like so:
#
#   import subprocess, sys, os
#   script = '''
#   # Test code should go here
#   '''
#   try:
#       subprocess.check_output(
#           [sys.executable, '-c', script],
#           stderr=subprocess.STDOUT,
#           cwd=os.path.dirname(os.path.realpath(__file__)),
#           env=os.environ.copy())
#   except subprocess.CalledProcessError as e:
#       error_message = e.output.decode('utf-8')
#       # Handle exceptions raised by the subprocess here
#
def wrapDeterministicFlagAPITest(fn):
    @wraps(fn)
    def wrapper(*args, **kwargs):
        with DeterministicGuard(torch.are_deterministic_algorithms_enabled()):
            class CuBLASConfigGuard:
                cublas_var_name = 'CUBLAS_WORKSPACE_CONFIG'

                def __enter__(self):
                    self.is_cuda10_2_or_higher = (
                        (torch.version.cuda is not None)
                        and ([int(x) for x in torch.version.cuda.split(".")] >= [10, 2]))
                    if self.is_cuda10_2_or_higher:
                        self.cublas_config_restore = os.environ.get(self.cublas_var_name)
                        os.environ[self.cublas_var_name] = ':4096:8'

                def __exit__(self, exception_type, exception_value, traceback):
                    if self.is_cuda10_2_or_higher:
                        cur_cublas_config = os.environ.get(self.cublas_var_name)
                        if self.cublas_config_restore is None:
                            if cur_cublas_config is not None:
                                del os.environ[self.cublas_var_name]
                        else:
                            os.environ[self.cublas_var_name] = self.cublas_config_restore
            with CuBLASConfigGuard():
                fn(*args, **kwargs)
    return wrapper

def skipIfCompiledWithoutNumpy(fn):
    # Even if the numpy module is present, if `USE_NUMPY=0` is used during the
    # build, numpy tests will fail
    numpy_support = TEST_NUMPY
    if numpy_support:
        try:
            # The numpy module is present, verify that PyTorch is compiled with
            # numpy support
            torch.from_numpy(np.array([2, 2]))
        except RuntimeError:
            numpy_support = False

    @wraps(fn)
    def wrapper(*args, **kwargs):
        if not numpy_support:
            raise unittest.SkipTest("PyTorch was compiled without numpy support")
        else:
            fn(*args, **kwargs)
    return wrapper

def _test_function(fn, device):
    def run_test_function(self):
        return fn(self, device)
    return run_test_function


def skipIfNoLapack(fn):
    @wraps(fn)
    def wrapper(*args, **kwargs):
        if not torch._C.has_lapack:
            raise unittest.SkipTest('PyTorch compiled without Lapack')
        else:
            fn(*args, **kwargs)
    return wrapper


def skipIfNotRegistered(op_name, message):
    """Wraps the decorator to hide the import of the `core`.

    Args:
        op_name: Check if this op is registered in `core._REGISTERED_OPERATORS`.
        message: message to fail with.

    Usage:
        @skipIfNotRegistered('MyOp', 'MyOp is not linked!')
            This will check if 'MyOp' is in the caffe2.python.core
    """
    try:
        from caffe2.python import core
        skipper = unittest.skipIf(op_name not in core._REGISTERED_OPERATORS,
                                  message)
    except ImportError:
        skipper = unittest.skip("Cannot import `caffe2.python.core`")
    return skipper


def skipIfNoSciPy(fn):
    @wraps(fn)
    def wrapper(*args, **kwargs):
        if not TEST_SCIPY:
            raise unittest.SkipTest("test require SciPy, but SciPy not found")
        else:
            fn(*args, **kwargs)
    return wrapper


def slowTest(fn):
    @wraps(fn)
    def wrapper(*args, **kwargs):
        if not TEST_WITH_SLOW:
            raise unittest.SkipTest("test is slow; run with PYTORCH_TEST_WITH_SLOW to enable test")
        else:
            fn(*args, **kwargs)
    wrapper.__dict__['slow_test'] = True
    return wrapper


# noarch tests are tests that should be only run on one CI configuration,
# because they don't exercise any interesting platform specific code
# and so if run once, indicate the test should pass everywhere.
# See https://github.com/pytorch/pytorch/issues/53743
def noarchTest(fn):
    @wraps(fn)
    def wrapper(*args, **kwargs):
        if TEST_SKIP_NOARCH:
            raise unittest.SkipTest("test is noarch: we are skipping noarch tests due to TEST_SKIP_NOARCH")
        else:
            fn(*args, **kwargs)
    return wrapper


def slowAwareTest(fn):
    fn.__dict__['slow_test'] = True
    return fn


def skipCUDAMemoryLeakCheckIf(condition):
    def dec(fn):
        if getattr(fn, '_do_cuda_memory_leak_check', True):  # if current True
            fn._do_cuda_memory_leak_check = not condition
        return fn
    return dec

def skipCUDANonDefaultStreamIf(condition):
    def dec(fn):
        if getattr(fn, '_do_cuda_non_default_stream', True):  # if current True
            fn._do_cuda_non_default_stream = not condition
        return fn
    return dec

def suppress_warnings(fn):
    @wraps(fn)
    def wrapper(*args, **kwargs):
        with warnings.catch_warnings():
            warnings.simplefilter("ignore")
            fn(*args, **kwargs)
    return wrapper


def to_gpu(obj, type_map=None):
    if type_map is None:
        type_map = {}
    if isinstance(obj, torch.Tensor):
        assert obj.is_leaf
        t = type_map.get(obj.dtype, obj.dtype)
        with torch.no_grad():
            res = obj.clone().to(dtype=t, device="cuda")
            res.requires_grad = obj.requires_grad
        return res
    elif torch.is_storage(obj):
        return obj.new().resize_(obj.size()).copy_(obj)
    elif isinstance(obj, list):
        return [to_gpu(o, type_map) for o in obj]
    elif isinstance(obj, tuple):
        return tuple(to_gpu(o, type_map) for o in obj)
    else:
        return deepcopy(obj)


def get_function_arglist(func):
    return inspect.getfullargspec(func).args


def set_rng_seed(seed):
    torch.manual_seed(seed)
    random.seed(seed)
    if TEST_NUMPY:
        np.random.seed(seed)


@contextlib.contextmanager
def freeze_rng_state():
    rng_state = torch.get_rng_state()
    if torch.cuda.is_available():
        cuda_rng_state = torch.cuda.get_rng_state()
    yield
    if torch.cuda.is_available():
        torch.cuda.set_rng_state(cuda_rng_state)
    torch.set_rng_state(rng_state)

@contextlib.contextmanager
def set_default_dtype(dtype):
    saved_dtype = torch.get_default_dtype()
    torch.set_default_dtype(dtype)
    try:
        yield
    finally:
        torch.set_default_dtype(saved_dtype)

def iter_indices(tensor):
    if tensor.dim() == 0:
        return range(0)
    if tensor.dim() == 1:
        return range(tensor.size(0))
    return product(*(range(s) for s in tensor.size()))


def is_iterable(obj):
    try:
        iter(obj)
        return True
    except TypeError:
        return False


def is_iterable_of_tensors(iterable, include_empty=False):
    """ Returns True if iterable is an iterable of tensors and False o.w.

        If the iterable is empty, the return value is :attr:`include_empty`
    """
    # Tensor itself is iterable so we check this first
    if isinstance(iterable, torch.Tensor):
        return False

    try:
        if len(iterable) == 0:
            return include_empty

        for t in iter(iterable):
            if not isinstance(t, torch.Tensor):
                return False

    except TypeError as te:
        return False

    return True


class CudaNonDefaultStream():
    def __enter__(self):
        # Before starting CUDA test save currently active streams on all
        # CUDA devices and set new non default streams to all CUDA devices
        # to ensure CUDA tests do not use default stream by mistake.
        beforeDevice = torch.cuda.current_device()
        self.beforeStreams = []
        for d in range(torch.cuda.device_count()):
            self.beforeStreams.append(torch.cuda.current_stream(d))
            deviceStream = torch.cuda.Stream(device=d)
            torch._C._cuda_setStream(deviceStream._cdata)
        torch._C._cuda_setDevice(beforeDevice)

    def __exit__(self, exec_type, exec_value, traceback):
        # After completing CUDA test load previously active streams on all
        # CUDA devices.
        beforeDevice = torch.cuda.current_device()
        for d in range(torch.cuda.device_count()):
            torch._C._cuda_setStream(self.beforeStreams[d]._cdata)
        torch._C._cuda_setDevice(beforeDevice)

class CudaMemoryLeakCheck():
    def __init__(self, testcase, name=None):
        self.name = testcase.id() if name is None else name
        self.testcase = testcase

        # initialize context & RNG to prevent false positive detections
        # when the test is the first to initialize those
        from torch.testing._internal.common_cuda import initialize_cuda_context_rng
        initialize_cuda_context_rng()

    @staticmethod
    def get_cuda_memory_usage():
        # we don't need CUDA synchronize because the statistics are not tracked at
        # actual freeing, but at when marking the block as free.
        num_devices = torch.cuda.device_count()
        gc.collect()
        return tuple(torch.cuda.memory_allocated(i) for i in range(num_devices))

    def __enter__(self):
        self.befores = self.get_cuda_memory_usage()

    def __exit__(self, exec_type, exec_value, traceback):
        # Don't check for leaks if an exception was thrown
        if exec_type is not None:
            return

        afters = self.get_cuda_memory_usage()

        for i, (before, after) in enumerate(zip(self.befores, afters)):
            self.testcase.assertEqual(
                before, after, msg='{} leaked {} bytes CUDA memory on device {}'.format(
                    self.name, after - before, i))

@contextmanager
def skip_exception_type(exc_type):
    try:
        yield
    except exc_type as e:
        raise unittest.SkipTest(f"not implemented: {e}") from e

#  "min_satisfying_examples" setting has been deprecated in hypythesis
#  3.56.0 and removed in hypothesis 4.x
try:
    import hypothesis

    def settings(*args, **kwargs):
        if 'min_satisfying_examples' in kwargs and hypothesis.version.__version_info__ >= (3, 56, 0):
            kwargs.pop('min_satisfying_examples')
        return hypothesis.settings(*args, **kwargs)


    hypothesis.settings.register_profile(
        "pytorch_ci",
        settings(
            derandomize=True,
            suppress_health_check=[hypothesis.HealthCheck.too_slow],
            database=None,
            max_examples=50,
            verbosity=hypothesis.Verbosity.normal))
    hypothesis.settings.register_profile(
        "dev",
        settings(
            suppress_health_check=[hypothesis.HealthCheck.too_slow],
            database=None,
            max_examples=10,
            verbosity=hypothesis.Verbosity.normal))
    hypothesis.settings.register_profile(
        "debug",
        settings(
            suppress_health_check=[hypothesis.HealthCheck.too_slow],
            database=None,
            max_examples=1000,
            verbosity=hypothesis.Verbosity.verbose))

    hypothesis.settings.load_profile(
        "pytorch_ci" if IS_PYTORCH_CI else os.getenv('PYTORCH_HYPOTHESIS_PROFILE',
                                                     'dev')
    )
except ImportError:
    print('Fail to import hypothesis in common_utils, tests are not derandomized')


FILE_CACHE_LIFESPAN_SECONDS = datetime.timedelta(hours=3).seconds

def fetch_and_cache(name: str, url: str):
    """
    Some tests run in a different process so globals like `slow_test_dict` won't
    always be filled even though the test file was already downloaded on this
    machine, so cache it on disk
    """
    path = os.path.join(tempfile.gettempdir(), name)

    def is_cached_file_valid():
        # Check if the file is new enough (say 1 hour for now). A real check
        # could make a HEAD request and check/store the file's ETag
        fname = pathlib.Path(path)
        now = datetime.datetime.now()
        mtime = datetime.datetime.fromtimestamp(fname.stat().st_mtime)
        diff = now - mtime
        return diff.total_seconds() < FILE_CACHE_LIFESPAN_SECONDS

    if os.path.exists(path) and is_cached_file_valid():
        # Another test process already downloaded the file, so don't re-do it
        with open(path, "r") as f:
            return json.load(f)
    try:
        contents = urlopen(url, timeout=1).read().decode('utf-8')
        with open(path, "w") as f:
            f.write(contents)
        return json.loads(contents)
    except Exception as e:
        print(f'Could not download {url} because of error {e}.')
        return {}


slow_tests_dict: Optional[Dict[str, float]] = None
def check_slow_test_from_stats(test):
    global slow_tests_dict
    if slow_tests_dict is None:
        url = "https://raw.githubusercontent.com/pytorch/test-infra/master/stats/slow-tests.json"
        slow_tests_dict = fetch_and_cache(".pytorch-slow-tests", url)
    test_suite = str(test.__class__).split('\'')[1]
    test_name = f'{test._testMethodName} ({test_suite})'

    if test_name in slow_tests_dict:
        getattr(test, test._testMethodName).__dict__['slow_test'] = True
        if not TEST_WITH_SLOW:
            raise unittest.SkipTest("test is slow; run with PYTORCH_TEST_WITH_SLOW to enable test")


disabled_test_from_issues: Optional[Dict[str, Any]] = None
def check_disabled(test_name):
    global disabled_test_from_issues
    if disabled_test_from_issues is None:
        _disabled_test_from_issues: Dict = {}

        def read_and_process():
            url = 'https://raw.githubusercontent.com/pytorch/test-infra/master/stats/disabled-tests.json'
            contents = urlopen(url, timeout=1).read().decode('utf-8')
            the_response = fetch_and_cache(".pytorch-disabled-tests", url)
            for item in the_response['items']:
                title = item['title']
                key = 'DISABLED '
                if title.startswith(key):
                    test_name = title[len(key):].strip()
                    _disabled_test_from_issues[test_name] = item['html_url']

        if not IS_SANDCASTLE and os.getenv("PYTORCH_RUN_DISABLED_TESTS", "0") != "1":
            try:
                read_and_process()
                disabled_test_from_issues = _disabled_test_from_issues
            except Exception:
                print("Couldn't download test skip set, leaving all tests enabled...")
                disabled_test_from_issues = {}

    if disabled_test_from_issues is not None:
        if test_name in disabled_test_from_issues:
            raise unittest.SkipTest(
                "Test is disabled because an issue exists disabling it: {}".format(disabled_test_from_issues[test_name]) +
                " To enable set the environment variable PYTORCH_RUN_DISABLED_TESTS=1")

# Acquires the comparison dtype, required since isclose
# requires both inputs have the same dtype, and isclose is not supported
# for some device x dtype combinations.
# NOTE: Remaps bfloat16 to float32 since neither the CPU or CUDA device types
#  support needed bfloat16 comparison methods.
# NOTE: Remaps float16 to float32 on CPU since the CPU device type doesn't
#   support needed float16 comparison methods.
# TODO: Update this once bfloat16 and float16 are better supported.
def get_comparison_dtype(a, b):
    # TODO: update this when promote_types supports bfloat16 and/or
    # isclose supports bfloat16.
    a_dtype = torch.float32 if a.dtype is torch.bfloat16 else a.dtype
    b_dtype = torch.float32 if b.dtype is torch.bfloat16 else b.dtype

    compare_dtype = torch.promote_types(a_dtype, b_dtype)

    # non-CUDA (CPU, for example) float16 -> float32
    # TODO: update this when isclose is implemented for CPU float16
    if (compare_dtype is torch.float16 and
        (a.device != b.device or a.device.type != 'cuda' or
            b.device.type != 'cuda')):
        compare_dtype = torch.float32

    return compare_dtype

# This implements a variant of assertRaises/assertRaisesRegex where we first test
# if the exception is NotImplementedError, and if so just skip the test instead
# of failing it.
#
# This is implemented by inheriting from the (private) implementation of
# assertRaises from unittest.case, and slightly tweaking it for this new
# behavior.  The year is 2021: this private class hierarchy hasn't changed since
# 2010, seems low risk to inherit from.
class AssertRaisesContextIgnoreNotImplementedError(unittest.case._AssertRaisesContext):
    def __exit__(self, exc_type, exc_value, tb):
        if exc_type is not None and issubclass(exc_type, NotImplementedError):
            self.test_case.skipTest(f"not_implemented: {exc_value}")  # type: ignore[attr-defined]
        return super().__exit__(exc_type, exc_value, tb)

class TestCase(expecttest.TestCase):
    # NOTE: "precision" lets classes and generated tests set minimum
    # atol values when comparing tensors. Used by @precisionOverride, for
    # example.
    # TODO: provide a better mechanism for generated tests to set rtol/atol.
    _precision: float = 0

    # checker to early terminate test suite if unrecoverable failure occurs.
    def _should_stop_test_suite(self):
        if torch.cuda.is_initialized():
            # CUDA device side error will cause subsequence test cases to fail.
            # stop entire test suite if catches RuntimeError during torch.cuda.synchronize().
            try:
                torch.cuda.synchronize()
            except RuntimeError as rte:
                return True
            return False
        else:
            return False

    @property
    def precision(self) -> float:
        return self._precision

    @precision.setter
    def precision(self, prec: float) -> None:
        self._precision = prec

    _do_cuda_memory_leak_check = False
    _do_cuda_non_default_stream = False

    # When True, if a test case raises a NotImplementedError, instead of failing
    # the test, skip it instead.
    _ignore_not_implemented_error = False

    def __init__(self, method_name='runTest'):
        super().__init__(method_name)

        test_method = getattr(self, method_name, None)
        if test_method is not None:
            # Wraps the tested method if we should do CUDA memory check.
            self._do_cuda_memory_leak_check &= getattr(test_method, '_do_cuda_memory_leak_check', True)
            # FIXME: figure out the flaky -1024 anti-leaks on windows. See #8044
            if self._do_cuda_memory_leak_check and not IS_WINDOWS:
                self.wrap_with_cuda_policy(method_name, self.assertLeaksNoCudaTensors)

            # Wraps the tested method if we should enforce non default CUDA stream.
            self._do_cuda_non_default_stream &= getattr(test_method, '_do_cuda_non_default_stream', True)
            if self._do_cuda_non_default_stream and not IS_WINDOWS:
                self.wrap_with_cuda_policy(method_name, self.enforceNonDefaultStream)

            if self._ignore_not_implemented_error:
                self.wrap_with_policy(method_name, lambda: skip_exception_type(NotImplementedError))

    def assertLeaksNoCudaTensors(self, name=None):
        name = self.id() if name is None else name
        return CudaMemoryLeakCheck(self, name)

    def enforceNonDefaultStream(self):
        return CudaNonDefaultStream()

    def wrap_with_cuda_policy(self, method_name, policy):
        test_method = getattr(self, method_name)
        # the import below may initialize CUDA context, so we do it only if
        # self._do_cuda_memory_leak_check or self._do_cuda_non_default_stream
        # is True.
        # TODO: sure looks like we unconditionally initialize the context here
        # -- ezyang
        from torch.testing._internal.common_cuda import TEST_CUDA
        fullname = self.id().lower()  # class_name.method_name
        if TEST_CUDA and ('gpu' in fullname or 'cuda' in fullname):
            setattr(self, method_name, self.wrap_method_with_policy(test_method, policy))

    def wrap_with_policy(self, method_name, policy):
        test_method = getattr(self, method_name)
        setattr(self, method_name, self.wrap_method_with_policy(test_method, policy))

    # A policy is a zero-argument function that returns a context manager.
    # We don't take the context manager directly as it may be necessary to
    # construct it once per test method
    def wrap_method_with_policy(self, method, policy):
        # Assumes that `method` is the tested function in `self`.
        # NOTE: Python Exceptions (e.g., unittest.Skip) keeps objects in scope
        #       alive, so this cannot be done in setUp and tearDown because
        #       tearDown is run unconditionally no matter whether the test
        #       passes or not. For the same reason, we can't wrap the `method`
        #       call in try-finally and always do the check.
        @wraps(method)
        def wrapper(self, *args, **kwargs):
            with policy():
                method(*args, **kwargs)
        return types.MethodType(wrapper, self)

    def wrap_with_cuda_memory_check(self, method):
        return self.wrap_method_with_policy(method, self.assertLeaksNoCudaTensors)

    def run(self, result=None):
        super().run(result=result)
        # Early terminate test if necessary.
        if self._should_stop_test_suite():
            result.stop()

    def setUp(self):

        check_slow_test_from_stats(self)
        if TEST_SKIP_FAST:
            if not getattr(self, self._testMethodName).__dict__.get('slow_test', False):
                raise unittest.SkipTest("test is fast; we disabled it with PYTORCH_TEST_SKIP_FAST")
        check_disabled(str(self))

        set_rng_seed(SEED)

    def genSparseTensor(self, size, sparse_dim, nnz, is_uncoalesced, device, dtype):
        # Assert not given impossible combination, where the sparse dims have
        # empty numel, but nnz > 0 makes the indices containing values.
        assert all(size[d] > 0 for d in range(sparse_dim)) or nnz == 0, 'invalid arguments'

        v_size = [nnz] + list(size[sparse_dim:])
        v = make_tensor(v_size, device=device, dtype=dtype, low=-1, high=1)
        i = torch.rand(sparse_dim, nnz, device=device)
        i.mul_(torch.tensor(size[:sparse_dim]).unsqueeze(1).to(i))
        i = i.to(torch.long)
        if is_uncoalesced:
            v = torch.cat([v, torch.randn_like(v)], 0)
            i = torch.cat([i, i], 1)
        x = torch.sparse_coo_tensor(i, v, torch.Size(size), dtype=dtype, device=device)

        if not is_uncoalesced:
            x = x.coalesce()
        else:
            # FIXME: `x` is a sparse view of `v`. Currently rebase_history for
            #        sparse views is not implemented, so this workaround is
            #        needed for inplace operations done on `x`, e.g., copy_().
            #        Remove after implementing something equivalent to CopySlice
            #        for sparse views.
            # NOTE: We do clone() after detach() here because we need to be able to change size/storage of x afterwards
            x = x.detach().clone()
        return x, x._indices().clone(), x._values().clone()

    def safeToDense(self, t):
        return t.coalesce().to_dense()

    # Compares the given Torch and NumPy functions on the given tensor-like object.
    # NOTE: both torch_fn and np_fn should be functions that take a single
    #   tensor (array). If the torch and/or NumPy function require additional
    #   arguments then wrap the function in a lambda or pass a partial function.
    # TODO: add args/kwargs for passing to assertEqual (e.g. rtol, atol)
    def compare_with_numpy(self, torch_fn, np_fn, tensor_like,
                           device=None, dtype=None, **kwargs):
        assert TEST_NUMPY

        if isinstance(tensor_like, torch.Tensor):
            assert device is None
            assert dtype is None
            a = tensor_like.detach().cpu().numpy()
            t = tensor_like
        else:
            d = copy.copy(torch_to_numpy_dtype_dict)
            d[torch.bfloat16] = np.float32
            a = np.array(tensor_like, dtype=d[dtype])
            t = torch.tensor(tensor_like, device=device, dtype=dtype)

        np_result = np_fn(a)
        torch_result = torch_fn(t).cpu()

        # Converts arrays to tensors
        if isinstance(np_result, np.ndarray):
            try:
                np_result = torch.from_numpy(np_result)
            except Exception:
                # NOTE: copying an array before conversion is necessary when,
                #   for example, the array has negative strides.
                np_result = torch.from_numpy(np_result.copy())
            if dtype is torch.bfloat16 and torch_result.dtype is torch.bfloat16 and np_result.dtype is torch.float:
                torch_result = torch_result.to(torch.float)

        self.assertEqual(np_result, torch_result, **kwargs)

    # Some analysis of tolerance by logging tests from test_torch.py can be found
    # in https://github.com/pytorch/pytorch/pull/32538.
    # dtype name : (rtol, atol)
    dtype_precisions = {
        torch.float16    : (0.001, 1e-5),
        torch.bfloat16   : (0.016, 1e-5),
        torch.float32    : (1.3e-6, 1e-5),
        torch.float64    : (1e-7, 1e-7),
        torch.complex32  : (0.001, 1e-5),
        torch.complex64  : (1.3e-6, 1e-5),
        torch.complex128 : (1e-7, 1e-7),
    }

    # Returns the "default" rtol and atol for comparing scalars or
    # tensors of the given dtypes.
    def _getDefaultRtolAndAtol(self, dtype0, dtype1):
        rtol = max(self.dtype_precisions.get(dtype0, (0, 0))[0],
                   self.dtype_precisions.get(dtype1, (0, 0))[0])
        atol = max(self.dtype_precisions.get(dtype0, (0, 0))[1],
                   self.dtype_precisions.get(dtype1, (0, 0))[1])

        return rtol, atol

    # Checks if two dense tensors are equal(-ish), returning (True, None)
    #   when they are and (False, debug_msg) when they are not.
    # If exact_dtype is true both tensors must have the same dtype.
    # If exact_device is true both tensors must be on the same device.
    # See the "Test Framework Tensor 'Equality'" note for more details.
    # NOTE: tensors on different devices are moved to the CPU to be compared when
    #   exact_device is False.
    # NOTE: this function checks the tensors' devices, sizes, and dtypes
    #  and acquires the appropriate device, dtype, rtol and atol to compare
    #  them with. It then calls _compare_tensors_internal.
    def _compareTensors(self, a, b, *, rtol: Optional[float] = None, atol=None, equal_nan=True,
                        exact_dtype=True, exact_device=False) -> _compare_return_type:
        assert (atol is None) == (rtol is None)
        if not isinstance(a, torch.Tensor):
            return (False, "argument a, {0}, to _compareTensors is not a tensor!".format(a))
        if not isinstance(b, torch.Tensor):
            return (False, "argument b, {0}, to _compareTensors is not a tensor!".format(b))

        # Validates tensors are on the same device
        if exact_device and a.device != b.device:
            return (False, ("Attempted to compare equality of tensors on "
                            "different devices! Got devices {0} and "
                            "{1}.".format(a.device, b.device)))

        # Compares tensors of different devices on the CPU
        if a.device != b.device:
            a = a.cpu()
            b = b.cpu()

        # Checks size matches
        if a.size() != b.size():
            return (False, ("Attempted to compare equality of tensors with "
                            "different sizes. Got sizes {0} and {1}.").format(a.size(), b.size()))

        # Checks dtype (if exact_dtype)
        if exact_dtype and a.dtype is not b.dtype:
            return (False, ("Attempted to compare equality of tensors with "
                            "different dtypes. Got dtypes {0} and {1}.").format(a.dtype, b.dtype))

        # Acquires rtol and atol
        if rtol is None:
            rtol, atol = self._getDefaultRtolAndAtol(a.dtype, b.dtype)

        atol = max(atol, self.precision)

        # Converts to comparison dtype
        dtype = get_comparison_dtype(a, b)
        a = a.to(dtype)
        b = b.to(dtype)

        return _compare_tensors_internal(a, b, rtol=rtol, atol=atol, equal_nan=equal_nan)

    # Checks if two scalars are equal(-ish), returning (True, None)
    #   when they are and (False, debug_msg) when they are not.
    # NOTE: this function just acquires rtol and atol
    #   before calling _compare_scalars_internal.
    def _compareScalars(self, a, b, *,
                        rtol: Optional[float] = None, atol: Optional[float] = None, equal_nan=True) -> _compare_return_type:
        # Acquires rtol and atol
        assert (atol is None) == (rtol is None)
        if rtol is None:
            if isinstance(a, complex) or isinstance(b, complex):
                rtol, atol = self._getDefaultRtolAndAtol(torch.complex64, torch.complex64)
            elif isinstance(a, float) or isinstance(b, float):
                rtol, atol = self._getDefaultRtolAndAtol(torch.float32, torch.float32)
            else:
                rtol, atol = 0, 0
        rtol = cast(float, rtol)
        atol = cast(float, atol)
        assert atol is not None
        atol = max(atol, self.precision)

        return _compare_scalars_internal(a, b, rtol=rtol, atol=atol, equal_nan=equal_nan)

    # Construct assert messages basd on internal debug message and user provided message.
    def _get_assert_msg(self, msg, debug_msg=None):
        if msg is None:
            return debug_msg
        else:
            return f"\n{msg}" if debug_msg is None else f"{debug_msg}\n{msg}"

    def assertEqualIgnoreType(self, *args, **kwargs) -> None:
        # If you are seeing this function used, that means test is written wrongly
        # and deserves detailed investigation
        return self.assertEqual(*args, exact_dtype=False, **kwargs)

    # Compares x and y
    # TODO: default exact_device to True
    def assertEqual(self, x, y, msg: Optional[str] = None, *,
                    atol: Optional[float] = None, rtol: Optional[float] = None,
                    equal_nan=True, exact_dtype=True, exact_device=False) -> None:
        assert (atol is None) == (rtol is None), "If one of atol or rtol is specified, then the other must be too"
        debug_msg: Optional[str] = None

        # Tensor x Number and Number x Tensor comparisons
        if isinstance(x, torch.Tensor) and isinstance(y, Number):
            self.assertEqual(x.item(), y, atol=atol, rtol=rtol, msg=msg,
                             exact_dtype=exact_dtype, exact_device=exact_device)
        elif isinstance(y, torch.Tensor) and isinstance(x, Number):
            self.assertEqual(x, y.item(), atol=atol, rtol=rtol, msg=msg,
                             exact_dtype=exact_dtype, exact_device=exact_device)
        # Tensor x np.bool
        elif isinstance(x, torch.Tensor) and isinstance(y, np.bool_):
            self.assertEqual(x.item(), y, atol=atol, rtol=rtol, msg=msg,
                             exact_dtype=exact_dtype, exact_device=exact_device)
        elif isinstance(y, torch.Tensor) and isinstance(x, np.bool_):
            self.assertEqual(x, y.item(), atol=atol, rtol=rtol, msg=msg,
                             exact_dtype=exact_dtype, exact_device=exact_device)

        # Tensor x Tensor
        elif isinstance(x, torch.Tensor) and isinstance(y, torch.Tensor):
            debug_msg = ("Attempted to compare with different is_sparse settings: "
                         f"Expected: {x.is_sparse}; Actual: {y.is_sparse}.")
            super().assertEqual(x.is_sparse, y.is_sparse, msg=self._get_assert_msg(msg=msg, debug_msg=debug_msg))
            debug_msg = ("Attempted to compare with different is_quantized settings: "
                         f"Expected: {x.is_quantized}; Actual: {y.is_quantized}.")
            super().assertEqual(x.is_quantized, y.is_quantized, msg=self._get_assert_msg(msg=msg, debug_msg=debug_msg))
            if x.is_sparse:
                if x.size() != y.size():
                    debug_msg_sparse = ("Attempted to compare equality of tensors with different sizes: "
                                        f"Expected: {x.size()}; Actual: {y.size()}.")
                    super().assertTrue(False, msg=self._get_assert_msg(msg=msg, debug_msg=debug_msg_sparse))

                x = x.coalesce()
                y = y.coalesce()
                indices_result, debug_msg_indices = self._compareTensors(x._indices(), y._indices(),
                                                                         rtol=rtol, atol=atol,
                                                                         equal_nan=equal_nan, exact_dtype=exact_dtype,
                                                                         exact_device=exact_device)

                if not indices_result:
                    assert debug_msg_indices is not None
                    debug_msg = "Sparse tensor indices failed to compare as equal! " + debug_msg_indices
                super().assertTrue(indices_result, msg=self._get_assert_msg(msg, debug_msg=debug_msg))

                values_result, debug_msg_values = self._compareTensors(x._values(), y._values(),
                                                                       rtol=rtol, atol=atol,
                                                                       equal_nan=equal_nan, exact_dtype=exact_dtype,
                                                                       exact_device=exact_device)

                if not values_result:
                    assert debug_msg_values is not None
                    debug_msg = "Sparse tensor values failed to compare as equal! " + debug_msg_values
                super().assertTrue(values_result, msg=self._get_assert_msg(msg, debug_msg=debug_msg))
            elif x.is_quantized and y.is_quantized:
                self.assertEqual(x.qscheme(), y.qscheme(), atol=atol, rtol=rtol,
                                 msg=msg, exact_dtype=exact_dtype,
                                 exact_device=exact_device)

                if x.qscheme() == torch.per_tensor_affine:
                    self.assertEqual(x.q_scale(), y.q_scale(), atol=atol, rtol=rtol,
                                     msg=msg, exact_dtype=exact_dtype,
                                     exact_device=exact_device)
                    self.assertEqual(x.q_zero_point(), y.q_zero_point(),
                                     atol=atol, rtol=rtol, msg=msg,
                                     exact_dtype=exact_dtype, exact_device=exact_device)
                elif x.qscheme() == torch.per_channel_affine:
                    self.assertEqual(x.q_per_channel_scales(), y.q_per_channel_scales(), atol=atol, rtol=rtol,
                                     msg=msg, exact_dtype=exact_dtype,
                                     exact_device=exact_device)
                    self.assertEqual(x.q_per_channel_zero_points(), y.q_per_channel_zero_points(),
                                     atol=atol, rtol=rtol, msg=msg,
                                     exact_dtype=exact_dtype, exact_device=exact_device)
                    self.assertEqual(x.q_per_channel_axis(), y.q_per_channel_axis(),
                                     atol=atol, rtol=rtol, msg=msg,
                                     exact_dtype=exact_dtype, exact_device=exact_device)

                result, debug_msg_compare = self._compareTensors(x.int_repr().to(torch.int32),
                                                                 y.int_repr().to(torch.int32),
                                                                 atol=atol, rtol=rtol,
                                                                 exact_dtype=exact_dtype,
                                                                 exact_device=exact_device)

                if not result:
                    assert debug_msg_compare is not None
                    debug_msg = "Quantized representations failed to compare as equal! " + debug_msg_compare
                super().assertTrue(result, msg=self._get_assert_msg(msg, debug_msg=debug_msg))
            else:
                result, debug_msg_generic = self._compareTensors(x, y, rtol=rtol, atol=atol,
                                                                 equal_nan=equal_nan, exact_dtype=exact_dtype,
                                                                 exact_device=exact_device)

                if not result:
                    assert debug_msg_generic is not None
                    debug_msg = "Tensors failed to compare as equal!" + debug_msg_generic
                super().assertTrue(result, msg=self._get_assert_msg(msg, debug_msg=debug_msg))
        elif isinstance(x, string_classes) and isinstance(y, string_classes):
            debug_msg = ("Attempted to compare [string] types: "
                         f"Expected: {repr(x)}; Actual: {repr(y)}.")
            super().assertEqual(x, y, msg=self._get_assert_msg(msg, debug_msg=debug_msg))
        elif type(x) == set and type(y) == set:
            debug_msg = ("Attempted to compare [set] types: "
                         f"Expected: {x}; Actual: {y}.")
            super().assertEqual(x, y, msg=self._get_assert_msg(msg, debug_msg=debug_msg))
        elif isinstance(x, dict) and isinstance(y, dict):
            if isinstance(x, OrderedDict) and isinstance(y, OrderedDict):
                self.assertEqual(x.items(), y.items(), atol=atol, rtol=rtol,
                                 msg=msg, exact_dtype=exact_dtype,
                                 exact_device=exact_device)
            else:
                self.assertEqual(set(x.keys()), set(y.keys()), atol=atol, rtol=rtol,
                                 msg=msg, exact_dtype=exact_dtype,
                                 exact_device=exact_device)
                key_list = list(x.keys())
                self.assertEqual([x[k] for k in key_list],
                                 [y[k] for k in key_list],
                                 atol=atol, rtol=rtol, msg=msg,
                                 exact_dtype=exact_dtype, exact_device=exact_device)
        elif isinstance(x, type) and isinstance(y, type):
            # See TestTorch.test_assert_equal_generic_meta
            debug_msg = ("Attempted to compare [type] types: "
                         f"Expected: {x}; Actual: {y}.")
            super().assertEqual(x, y, msg=self._get_assert_msg(msg, debug_msg=debug_msg))
        elif is_iterable(x) and is_iterable(y):
            debug_msg = ("Attempted to compare the lengths of [iterable] types: "
                         f"Expected: {len(x)}; Actual: {len(y)}.")
            super().assertEqual(len(x), len(y), msg=self._get_assert_msg(msg, debug_msg=debug_msg))
            for x_, y_ in zip(x, y):
                self.assertEqual(x_, y_, atol=atol, rtol=rtol, msg=msg,
                                 exact_dtype=exact_dtype, exact_device=exact_device)
        elif isinstance(x, bool) and isinstance(y, bool):
            super().assertTrue(x == y, msg=msg)

        # Scalar x Scalar
        elif isinstance(x, Number) and isinstance(y, Number):
            result, debug_msg_scalars = self._compareScalars(x, y, rtol=rtol, atol=atol,
                                                             equal_nan=equal_nan)
            if not result:
                assert debug_msg_scalars is not None
                debug_msg = "Scalars failed to compare as equal! " + debug_msg_scalars
            super().assertTrue(result, msg=self._get_assert_msg(msg, debug_msg=debug_msg))
        # Tensor x Numpy array
        elif isinstance(x, torch.Tensor) and isinstance(y, np.ndarray):
            self.assertEqual(x, torch.from_numpy(y), atol=atol, rtol=rtol, msg=msg,
                             exact_dtype=exact_dtype, exact_device=exact_device)
        # Numpy array x Tensor
        elif isinstance(x, np.ndarray) and isinstance(y, torch.Tensor):
            self.assertEqual(torch.from_numpy(x), y, atol=atol, rtol=rtol, msg=msg,
                             exact_dtype=exact_dtype, exact_device=exact_device)
        # Numpy array x Numpy array
        elif isinstance(x, np.ndarray) and isinstance(y, np.ndarray):
            self.assertEqual(torch.from_numpy(x), torch.from_numpy(y), atol=atol, rtol=rtol, msg=msg,
                             exact_dtype=exact_dtype, exact_device=exact_device)
        else:
            super().assertEqual(x, y, msg=msg)

    def assertNotEqual(self, x, y, msg: Optional[str] = None, *,                                       # type: ignore[override]
                       atol: Optional[float] = None, rtol: Optional[float] = None, **kwargs) -> None:  # type: ignore[override]
        with self.assertRaises(AssertionError, msg=msg):
            self.assertEqual(x, y, msg, atol=atol, rtol=rtol, **kwargs)

    def assertEqualTypeString(self, x, y) -> None:
        # This API is used simulate deprecated x.type() == y.type()
        self.assertEqual(x.device, y.device)
        self.assertEqual(x.dtype, y.dtype)
        self.assertEqual(x.is_sparse, y.is_sparse)

    def assertObjectIn(self, obj: Any, iterable: Iterable[Any]) -> None:
        for elem in iterable:
            if id(obj) == id(elem):
                return
        raise AssertionError("object not found in iterable")

    # Reimplemented to provide special behavior when
    # _ignore_not_implemented_error is True
    def assertRaises(self, expected_exception, *args, **kwargs):
        if self._ignore_not_implemented_error:
            context: Optional[AssertRaisesContextIgnoreNotImplementedError] = \
                AssertRaisesContextIgnoreNotImplementedError(expected_exception, self)  # type: ignore[call-arg]
            try:
                return context.handle('assertRaises', args, kwargs)  # type: ignore[union-attr]
            finally:
                # see https://bugs.python.org/issue23890
                context = None
        else:
            return super().assertRaises(expected_exception, *args, **kwargs)

    # Reimplemented to provide special behavior when
    # _ignore_not_implemented_error is True
    def assertRaisesRegex(self, expected_exception, expected_regex, *args, **kwargs):
        if self._ignore_not_implemented_error:
            context = AssertRaisesContextIgnoreNotImplementedError(  # type: ignore[call-arg]
                expected_exception, self, expected_regex)
            return context.handle('assertRaisesRegex', args, kwargs)  # type: ignore[attr-defined]
        else:
            return super().assertRaisesRegex(expected_exception, expected_regex, *args, **kwargs)

    # TODO: Support context manager interface
    # NB: The kwargs forwarding to callable robs the 'subname' parameter.
    # If you need it, manually apply your callable in a lambda instead.
    def assertExpectedRaises(self, exc_type, callable, *args, **kwargs):
        subname = None
        if 'subname' in kwargs:
            subname = kwargs['subname']
            del kwargs['subname']
        try:
            callable(*args, **kwargs)
        except exc_type as e:
            self.assertExpected(str(e), subname)
            return
        # Don't put this in the try block; the AssertionError will catch it
        self.fail(msg="Did not raise when expected to")

    def assertNotWarn(self, callable, msg=''):
        r"""
        Test if :attr:`callable` does not raise a warning.
        """
        with warnings.catch_warnings(record=True) as ws:
            warnings.simplefilter("always")  # allow any warning to be raised
            callable()
            self.assertTrue(len(ws) == 0, msg)

    @contextmanager
    def assertWarnsOnceRegex(self, category, regex=''):
        """Context manager for code that *must always* warn

        This filters expected warnings from the test and fails if
        the expected warning is not caught. It uses set_warn_always() to force
        TORCH_WARN_ONCE to behave like TORCH_WARN
        """
        pattern = re.compile(regex)
        with warnings.catch_warnings(record=True) as ws:
            warnings.simplefilter("always")  # allow any warning to be raised
            prev = torch.is_warn_always_enabled()
            torch.set_warn_always(True)
            try:
                yield
            finally:
                torch.set_warn_always(prev)
            if len(ws) == 0:
                self.fail('no warning caught')
            self.assertTrue(any([type(w.message) is category for w in ws]))
            self.assertTrue(
                any([re.match(pattern, str(w.message)) for w in ws]),
                f'{pattern}, {[w.message for w in ws if type(w.message) is category]}')

    def assertExpected(self, s, subname=None):
        r"""
        Test that a string matches the recorded contents of a file
        derived from the name of this test and subname.  This file
        is placed in the 'expect' directory in the same directory
        as the test script. You can automatically update the recorded test
        output using --accept.

        If you call this multiple times in a single function, you must
        give a unique subname each time.
        """
        if not isinstance(s, str):
            raise TypeError("assertExpected is strings only")

        def remove_prefix(text, prefix):
            if text.startswith(prefix):
                return text[len(prefix):]
            return text
        # NB: we take __file__ from the module that defined the test
        # class, so we place the expect directory where the test script
        # lives, NOT where test/common_utils.py lives.  This doesn't matter in
        # PyTorch where all test scripts are in the same directory as
        # test/common_utils.py, but it matters in onnx-pytorch
        module_id = self.__class__.__module__
        munged_id = remove_prefix(self.id(), module_id + ".")
        test_file = os.path.realpath(sys.modules[module_id].__file__)
        expected_file = os.path.join(os.path.dirname(test_file),
                                     "expect",
                                     munged_id)

        subname_output = ""
        if subname:
            expected_file += "-" + subname
            subname_output = " ({})".format(subname)
        expected_file += ".expect"
        expected = None

        def accept_output(update_type):
            print("Accepting {} for {}{}:\n\n{}".format(update_type, munged_id, subname_output, s))
            with open(expected_file, 'w') as f:
                # Adjust for producer_version, leave s unmodified
                s_tag = re.sub(r'(producer_version): "[0-9.]*"',
                               r'\1producer_version: "CURRENT_VERSION"', s)
                f.write(s_tag)

        try:
            with open(expected_file) as f:
                expected = f.read()
        except IOError as e:
            if e.errno != errno.ENOENT:
                raise
            elif expecttest.ACCEPT:
                return accept_output("output")
            else:
                raise RuntimeError(
                    ("I got this output for {}{}:\n\n{}\n\n"
                     "No expect file exists; to accept the current output, run:\n"
                     "python {} {} --accept").format(munged_id, subname_output, s, __main__.__file__, munged_id)) from None

        # a hack for JIT tests
        if IS_WINDOWS:
            expected = re.sub(r'CppOp\[(.+?)\]', 'CppOp[]', expected)
            s = re.sub(r'CppOp\[(.+?)\]', 'CppOp[]', s)

        # Adjust for producer_version
        expected = expected.replace(
            'producer_version: "CURRENT_VERSION"',
            'producer_version: "{}"'.format(torch.onnx.producer_version)
        )
        if expecttest.ACCEPT:
            if expected != s:
                return accept_output("updated output")
        else:
            if hasattr(self, "assertMultiLineEqual"):
                # Python 2.7 only
                # NB: Python considers lhs "old" and rhs "new".
                self.assertMultiLineEqual(expected, s)
            else:
                self.assertEqual(s, expected)

    def assertExpectedStripMangled(self, s, subname=None):
        s = re.sub(r'__torch__[^ ]+', '', s)
        self.assertExpected(s, subname)

    def assertGreaterAlmostEqual(self, first, second, places=None, msg=None, delta=None):
        """Assert that ``first`` is greater than or almost equal to ``second``.

        The equality of ``first`` and ``second`` is determined in a similar way to
        the ``assertAlmostEqual`` function of the standard library.
        """
        if delta is not None and places is not None:
            raise TypeError("specify delta or places not both")

        if first >= second:
            return

        diff = second - first
        if delta is not None:
            if diff <= delta:
                return

            standardMsg = f"{first} not greater than or equal to {second} within {delta} delta"
        else:
            if places is None:
                places = 7

            if round(diff, places) == 0:
                return

            standardMsg = f"{first} not greater than or equal to {second} within {places} places"

        msg = self._formatMessage(msg, standardMsg)
        raise self.failureException(msg)

    # run code in subprocess and capture exceptions.
    @staticmethod
    def run_process_no_exception(code, env=None):
        import subprocess

        popen = subprocess.Popen(
            [sys.executable, '-c', code],
            stdout=subprocess.PIPE,
            stderr=subprocess.PIPE,
            env=env)
        (stdout, stderr) = popen.communicate()
        return (stdout, stderr)

    # returns captured stderr
    @staticmethod
    def runWithPytorchAPIUsageStderr(code):
        env = os.environ.copy()
        env["PYTORCH_API_USAGE_STDERR"] = "1"
        # remove IN_CI flag since this is a wrapped test process.
        # IN_CI flag should be set in the parent process only.
        if "IN_CI" in env.keys():
            del env["IN_CI"]
        (stdout, stderr) = TestCase.run_process_no_exception(code, env=env)
        return stderr.decode('ascii')


def download_file(url, binary=True):
    from urllib.parse import urlsplit
    from urllib import request, error

    filename = os.path.basename(urlsplit(url)[2])
    data_dir = get_writable_path(os.path.join(os.path.dirname(__file__), 'data'))
    path = os.path.join(data_dir, filename)

    if os.path.exists(path):
        return path
    try:
        data = request.urlopen(url, timeout=15).read()
        with open(path, 'wb' if binary else 'w') as f:
            f.write(data)
        return path
    except error.URLError as e:
        msg = "could not download test file '{}'".format(url)
        warnings.warn(msg, RuntimeWarning)
        raise unittest.SkipTest(msg) from e

def find_free_port():
    with closing(socket.socket(socket.AF_INET, socket.SOCK_STREAM)) as sock:
        sock.setsockopt(socket.SOL_SOCKET, socket.SO_REUSEADDR, 1)
        sock.bind(('localhost', 0))
        _, port = sock.getsockname()
        return port

# Errors that we can get in c10d initialization for which we should retry tests for.
ADDRESS_IN_USE = "Address already in use"
CONNECT_TIMEOUT = "connect() timed out."

def retry_on_connect_failures(func=None, connect_errors=(ADDRESS_IN_USE)):
    """Reruns a test if the test returns a RuntimeError and the exception
    matches exactly with one of the strings in connect_errors."""
    # This if block is executed when using this function as a decorator with arguments.
    if func is None:
        return partial(retry_on_connect_failures, connect_errors=connect_errors)

    @wraps(func)
    def wrapper(*args, **kwargs):
        tries_remaining = 10
        while True:
            try:
                return func(*args, **kwargs)
            except RuntimeError as error:
                if str(error) in connect_errors:
                    tries_remaining -= 1
                    if tries_remaining == 0:
                        raise
                    time.sleep(random.random())
                    continue
                raise
    return wrapper


# Decorator to retry upon certain Exceptions.
def retry(ExceptionToCheck, tries=3, delay=3, skip_after_retries=False):
    def deco_retry(f):
        @wraps(f)
        def f_retry(*args, **kwargs):
            mtries, mdelay = tries, delay
            while mtries > 1:
                try:
                    return f(*args, **kwargs)
                except ExceptionToCheck as e:
                    msg = "%s, Retrying in %d seconds..." % (str(e), mdelay)
                    print(msg)
                    time.sleep(mdelay)
                    mtries -= 1
            try:
                return f(*args, **kwargs)
            except ExceptionToCheck as e:
                raise unittest.SkipTest(f"Skipping after {tries} consecutive {str(e)}") from e if skip_after_retries else e
        return f_retry  # true decorator
    return deco_retry


# Methods for matrix and tensor generation

def make_tensor(size, device: torch.device, dtype: torch.dtype, *, low=None, high=None,
                requires_grad: bool = False, noncontiguous: bool = False) -> torch.Tensor:
    """ Creates a random tensor with the given size, device and dtype.

        By default, the tensor's values are in the range [-9, 9] for most dtypes. If low
        and/or high are specified then the values will be in the range [max(-9, low), min(9, high)].

        For unsigned types the values are in the range[0, 9] and for complex types the real and imaginary
        parts are each in the range [-9, 9].

        If noncontiguous=True, a noncontiguous tensor with the given size will be returned unless the size
        specifies a tensor with a 1 or 0 elements in which case the noncontiguous parameter is ignored because
        it is not possible to create a noncontiguous Tensor with a single element.
    """

    assert low is None or low < 9, "low value too high!"
    assert high is None or high > -9, "high value too low!"

    if dtype is torch.bool:
        result = torch.randint(0, 2, size, device=device, dtype=dtype)
    elif dtype is torch.uint8:
        low = math.floor(0 if low is None else max(low, 0))
        high = math.ceil(10 if high is None else min(high, 10))
        result = torch.randint(low, high, size, device=device, dtype=dtype)
    elif dtype in integral_types():
        low = math.floor(-9 if low is None else max(low, -9))
        high = math.ceil(10 if high is None else min(high, 10))
        result = torch.randint(low, high, size, device=device, dtype=dtype)
    elif dtype in floating_types_and(torch.half, torch.bfloat16):
        low = -9 if low is None else max(low, -9)
        high = 9 if high is None else min(high, 10)
        span = high - low
        # Windows doesn't support torch.rand(bfloat16) on CUDA
        if IS_WINDOWS and torch.device(device).type == 'cuda' and dtype is torch.bfloat16:
            result = (torch.rand(size, device=device, dtype=torch.float32) * span + low).to(torch.bfloat16)
        else:
            result = torch.rand(size, device=device, dtype=dtype) * span + low
    else:
        assert dtype in complex_types()
        low = -9 if low is None else max(low, -9)
        high = 9 if high is None else min(high, 10)
        span = high - low
        float_dtype = torch.float if dtype is torch.cfloat else torch.double
        real = torch.rand(size, device=device, dtype=float_dtype) * span + low
        imag = torch.rand(size, device=device, dtype=float_dtype) * span + low
        result = torch.complex(real, imag)

    if noncontiguous and result.numel() > 1:
        result = torch.repeat_interleave(result, 2, dim=-1)
        result = result[..., ::2]

    if dtype in floating_types_and(torch.half, torch.bfloat16) or\
       dtype in complex_types():
        result.requires_grad = requires_grad

    return result

def random_square_matrix_of_rank(l, rank, dtype=torch.double, device='cpu'):
    assert rank <= l
    A = torch.randn(l, l, dtype=dtype, device=device)
    u, s, v = A.svd()
    for i in range(l):
        if i >= rank:
            s[i] = 0
        elif s[i] == 0:
            s[i] = 1
    return u.mm(torch.diag(s).to(dtype)).mm(v.transpose(0, 1))

def random_well_conditioned_matrix(*shape, dtype, device, mean=1.0, sigma=0.001):
    """
    Returns a random rectangular matrix (batch of matrices)
    with singular values sampled from a Gaussian with
    mean `mean` and standard deviation `sigma`.
    The smaller the `sigma`, the better conditioned
    the output matrix is.
    """
    primitive_dtype = {
        torch.float: torch.float,
        torch.double: torch.double,
        torch.cfloat: torch.float,
        torch.cdouble: torch.double
    }
    x = torch.rand(shape, dtype=dtype, device=device)
    m = x.size(-2)
    n = x.size(-1)
    u, _, v = x.svd()
    s = (torch.randn(*(shape[:-2] + (min(m, n),)), dtype=primitive_dtype[dtype], device=device) * sigma + mean) \
        .sort(-1, descending=True).values.to(dtype)
    return (u * s.unsqueeze(-2)) @ v.transpose(-2, -1).conj()

# TODO: remove this (prefer make_symmetric_matrices below)
def random_symmetric_matrix(l, *batches, **kwargs):
    dtype = kwargs.get('dtype', torch.double)
    device = kwargs.get('device', 'cpu')
    A = torch.randn(*(batches + (l, l)), dtype=dtype, device=device)
    A = (A + A.transpose(-2, -1)).div_(2)
    return A

# Creates a symmetric matrix or batch of symmetric matrices
# Shape must be a square matrix or batch of square matrices
def make_symmetric_matrices(*shape, device, dtype):
    assert shape[-1] == shape[-2]
    t = make_tensor(shape, device=device, dtype=dtype)
    t = t + t.transpose(-2, -1).div_(2)
    return t

def random_hermitian_matrix(l, *batches, **kwargs):
    dtype = kwargs.get('dtype', torch.double)
    device = kwargs.get('device', 'cpu')
    A = torch.randn(*(batches + (l, l)), dtype=dtype, device=device)
    A = (A + A.transpose(-2, -1).conj()).div_(2)
    return A


def random_symmetric_psd_matrix(l, *batches, **kwargs):
    dtype = kwargs.get('dtype', torch.double)
    device = kwargs.get('device', 'cpu')
    A = torch.randn(*(batches + (l, l)), dtype=dtype, device=device)
    return torch.matmul(A, A.transpose(-2, -1))


def random_hermitian_psd_matrix(matrix_size, *batch_dims, dtype=torch.double, device='cpu'):
    """
    Returns a batch of random Hermitian semi-positive-definite matrices.
    The shape of the result is batch_dims + (matrix_size, matrix_size)
    The following example creates a tensor of size 2 x 4 x 3 x 3
    >>> matrices = random_hermitian_psd_matrix(3, 2, 4, dtype=dtype, device=device)
    """
    A = torch.randn(*(batch_dims + (matrix_size, matrix_size)), dtype=dtype, device=device)
    return torch.matmul(A, A.conj().transpose(-2, -1))


# TODO: remove this (prefer make_symmetric_pd_matrices below)
def random_symmetric_pd_matrix(matrix_size, *batch_dims, **kwargs):
    dtype = kwargs.get('dtype', torch.double)
    device = kwargs.get('device', 'cpu')
    A = torch.randn(*(batch_dims + (matrix_size, matrix_size)),
                    dtype=dtype, device=device)
    return torch.matmul(A, A.transpose(-2, -1)) \
        + torch.eye(matrix_size, dtype=dtype, device=device) * 1e-5


# Creates a symmetric positive-definite matrix or batch of
#   such matrices
def make_symmetric_pd_matrices(*shape, device, dtype):
    assert shape[-1] == shape[-2]
    t = make_tensor(shape, device=device, dtype=dtype)
    t = torch.matmul(t, t.transpose(-2, -1))
    i = torch.eye(shape[-1], device=device, dtype=dtype) * 1e-5
    return t + i

def random_hermitian_pd_matrix(matrix_size, *batch_dims, dtype, device):
    """
    Returns a batch of random Hermitian positive-definite matrices.
    The shape of the result is batch_dims + (matrix_size, matrix_size)
    The following example creates a tensor of size 2 x 4 x 3 x 3
    >>> matrices = random_hermitian_pd_matrix(3, 2, 4, dtype=dtype, device=device)
    """
    A = torch.randn(*(batch_dims + (matrix_size, matrix_size)),
                    dtype=dtype, device=device)
    return torch.matmul(A, A.transpose(-2, -1).conj()) \
        + torch.eye(matrix_size, dtype=dtype, device=device)


# TODO: remove this (prefer make_fullrank_matrices_with_distinct_singular_values below)
def random_fullrank_matrix_distinct_singular_value(matrix_size, *batch_dims,
                                                   **kwargs):
    dtype = kwargs.get('dtype', torch.double)
    device = kwargs.get('device', 'cpu')
    silent = kwargs.get("silent", False)
    if silent and not torch._C.has_lapack:
        return torch.ones(matrix_size, matrix_size, dtype=dtype, device=device)

    A = torch.randn(batch_dims + (matrix_size, matrix_size), dtype=dtype, device=device)
    u, _, v = A.svd()
    real_dtype = A.real.dtype if A.dtype.is_complex else A.dtype
    s = torch.arange(1., matrix_size + 1, dtype=real_dtype, device=device).mul_(1.0 / (matrix_size + 1)).diag()
    return u.matmul(s.expand(batch_dims + (matrix_size, matrix_size)).to(A.dtype).matmul(v.transpose(-2, -1)))


# Creates a full rank matrix with distinct signular values or
#   a batch of such matrices
# Shape must be a square matrix or batch of square matrices
def make_fullrank_matrices_with_distinct_singular_values(*shape, device, dtype):
    assert shape[-1] == shape[-2]
    t = make_tensor(shape, device=device, dtype=dtype)
    u, _, v = t.svd()
    # TODO: improve the handling of complex tensors here
    real_dtype = t.real.dtype if t.dtype.is_complex else t.dtype
    s = torch.arange(1., shape[-1] + 1, dtype=real_dtype, device=device).mul_(1.0 / (shape[-1] + 1)).diag()
    u.matmul(s.expand(*shape).to(t.dtype).matmul(v.transpose(-2, -1)))
    return t


def random_matrix(rows, columns, *batch_dims, **kwargs):
    """Return rectangular matrix or batches of rectangular matrices.

    Parameters:
      dtype - the data type
      device - the device kind
      singular - when True, the output will be singular
    """
    dtype = kwargs.get('dtype', torch.double)
    device = kwargs.get('device', 'cpu')
    silent = kwargs.get("silent", False)
    singular = kwargs.get("singular", False)
    if silent and not torch._C.has_lapack:
        return torch.ones(rows, columns, dtype=dtype, device=device)

    A = torch.randn(batch_dims + (rows, columns), dtype=dtype, device=device)
    u, _, v = A.svd(some=False)
    s = torch.zeros(rows, columns, dtype=dtype, device=device)
    k = min(rows, columns)
    for i in range(k):
        s[i, i] = float(i + 1) / (k + 1)
    if singular:
        # make matrix singular
        s[k - 1, k - 1] = 0
        if k > 2:
            # increase the order of singularity so that the pivoting
            # in LU factorization will be non-trivial
            s[0, 0] = 0
    return u.matmul(s.expand(batch_dims + (rows, columns)).matmul(v.transpose(-2, -1)))


def random_lowrank_matrix(rank, rows, columns, *batch_dims, **kwargs):
    """Return rectangular matrix or batches of rectangular matrices with
    given rank.
    """
    B = random_matrix(rows, rank, *batch_dims, **kwargs)
    C = random_matrix(rank, columns, *batch_dims, **kwargs)
    return B.matmul(C)


def random_sparse_matrix(rows, columns, density=0.01, **kwargs):
    """Return rectangular random sparse matrix within given density.

    The density of the result approaches to given density as the size
    of the matrix is increased and a relatively small value of density
    is specified but higher than min(rows, columns)/(rows * columns)
    for non-singular matrices.
    """
    dtype = kwargs.get('dtype', torch.double)
    device = kwargs.get('device', 'cpu')
    singular = kwargs.get("singular", False)

    k = min(rows, columns)
    nonzero_elements = max(min(rows, columns), int(rows * columns * density))

    row_indices = [i % rows for i in range(nonzero_elements)]
    column_indices = [i % columns for i in range(nonzero_elements)]
    random.shuffle(column_indices)
    indices = [row_indices, column_indices]
    values = torch.randn(nonzero_elements, dtype=dtype, device=device)
    # ensure that the diagonal dominates
    values *= torch.tensor([-float(i - j)**2 for i, j in zip(*indices)], dtype=dtype, device=device).exp()
    indices_tensor = torch.tensor(indices)
    A = torch.sparse_coo_tensor(indices_tensor, values, (rows, columns), device=device)
    return A.coalesce()


def random_sparse_pd_matrix(matrix_size, density=0.01, **kwargs):
    """Return random sparse positive-definite matrix with given density.

    The eigenvalues of the matrix are defined as::
      arange(1, matrix_size+1)/matrix_size

    Algorithm:
      A = diag(arange(1, matrix_size+1)/matrix_size)
      while <A density is smaller than required>:
          <choose random i, j in range(matrix_size), theta in [0, 2*pi]>
          R = <rotation matrix (i,j,theta)>
          A = R^T A R
    """
    import math
    torch = kwargs.get('torch', globals()['torch'])
    dtype = kwargs.get('dtype', torch.double)
    device = kwargs.get('device', 'cpu')
    data = dict([((i, i), float(i + 1) / matrix_size)
                 for i in range(matrix_size)])


    def multiply(data, N, i, j, cs, sn, left=True):
        for k in range(N):
            if left:
                ik, jk = (k, i), (k, j)
            else:
                ik, jk = (i, k), (j, k)
            aik, ajk = data.get(ik, 0), data.get(jk, 0)
            aik, ajk = cs * aik + sn * ajk, -sn * aik + cs * ajk
            if aik:
                data[ik] = aik
            else:
                data.pop(ik, None)
            if ajk:
                data[jk] = ajk
            else:
                data.pop(jk, None)

    target_nnz = density * matrix_size * matrix_size
    while len(data) < target_nnz:
        i = random.randint(0, matrix_size - 1)
        j = random.randint(0, matrix_size - 1)
        if i != j:
            theta = random.uniform(0, 2 * math.pi)
            cs = math.cos(theta)
            sn = math.sin(theta)
            multiply(data, matrix_size, i, j, cs, sn, left=True)
            multiply(data, matrix_size, i, j, cs, sn, left=False)
    icoords, jcoords, values = [], [], []
    for (i, j), v in sorted(data.items()):
        icoords.append(i)
        jcoords.append(j)
        values.append(v)
    indices_tensor = torch.tensor([icoords, jcoords])
    return torch.sparse_coo_tensor(indices_tensor, values, (matrix_size, matrix_size), dtype=dtype, device=device)


def do_test_dtypes(self, dtypes, layout, device):
    for dtype in dtypes:
        if dtype != torch.float16:
            out = torch.zeros((2, 3), dtype=dtype, layout=layout, device=device)
            self.assertIs(dtype, out.dtype)
            self.assertIs(layout, out.layout)
            self.assertEqual(device, out.device)


def do_test_empty_full(self, dtypes, layout, device):
    shape = torch.Size([2, 3])

    def check_value(tensor, dtype, layout, device, value, requires_grad):
        self.assertEqual(shape, tensor.shape)
        self.assertIs(dtype, tensor.dtype)
        self.assertIs(layout, tensor.layout)
        self.assertEqual(tensor.requires_grad, requires_grad)
        if tensor.is_cuda and device is not None:
            self.assertEqual(device, tensor.device)
        if value is not None:
            fill = tensor.new(shape).fill_(value)
            self.assertEqual(tensor, fill)

    def get_int64_dtype(dtype):
        module = '.'.join(str(dtype).split('.')[1:-1])
        if not module:
            return torch.int64
        return operator.attrgetter(module)(torch).int64

    default_dtype = torch.get_default_dtype()
    check_value(torch.empty(shape), default_dtype, torch.strided, -1, None, False)
    check_value(torch.full(shape, -5.), default_dtype, torch.strided, -1, None, False)
    for dtype in dtypes:
        for rg in {dtype.is_floating_point, False}:
            int64_dtype = get_int64_dtype(dtype)
            v = torch.empty(shape, dtype=dtype, device=device, layout=layout, requires_grad=rg)
            check_value(v, dtype, layout, device, None, rg)
            out = v.new()
            check_value(torch.empty(shape, out=out, device=device, layout=layout, requires_grad=rg),
                        dtype, layout, device, None, rg)
            check_value(v.new_empty(shape), dtype, layout, device, None, False)
            check_value(v.new_empty(shape, dtype=int64_dtype, device=device, requires_grad=False),
                        int64_dtype, layout, device, None, False)
            check_value(torch.empty_like(v), dtype, layout, device, None, False)
            check_value(torch.empty_like(v, dtype=int64_dtype, layout=layout, device=device, requires_grad=False),
                        int64_dtype, layout, device, None, False)

            if dtype is not torch.float16 and layout != torch.sparse_coo:
                fv = 3
                v = torch.full(shape, fv, dtype=dtype, layout=layout, device=device, requires_grad=rg)
                check_value(v, dtype, layout, device, fv, rg)
                check_value(v.new_full(shape, fv + 1), dtype, layout, device, fv + 1, False)
                out = v.new()
                check_value(torch.full(shape, fv + 2, out=out, device=device, layout=layout, requires_grad=rg),
                            dtype, layout, device, fv + 2, rg)
                check_value(v.new_full(shape, fv + 3, dtype=int64_dtype, device=device, requires_grad=False),
                            int64_dtype, layout, device, fv + 3, False)
                check_value(torch.full_like(v, fv + 4), dtype, layout, device, fv + 4, False)
                check_value(torch.full_like(v, fv + 5,
                                            dtype=int64_dtype, layout=layout, device=device, requires_grad=False),
                            int64_dtype, layout, device, fv + 5, False)

# this helper method is to recursively
# clone the tensor-type input of operators tested by OpInfo
def clone_input_helper(input):
    if isinstance(input, torch.Tensor):
        return torch.clone(input)

    if isinstance(input, Sequence):
        return tuple(map(clone_input_helper, input))

    return input

THESE_TAKE_WAY_TOO_LONG = {
    'test_Conv3d_groups',
    'test_conv_double_backward',
    'test_conv_double_backward_groups',
    'test_Conv3d_dilated',
    'test_Conv3d_stride_padding',
    'test_Conv3d_dilated_strided',
    'test_Conv3d',
    'test_Conv2d_dilated',
    'test_ConvTranspose3d_dilated',
    'test_ConvTranspose2d_dilated',
    'test_snli',
    'test_Conv2d',
    'test_Conv2d_padding',
    'test_ConvTranspose2d_no_bias',
    'test_ConvTranspose2d',
    'test_ConvTranspose3d',
    'test_Conv2d_no_bias',
    'test_matmul_4d_4d',
    'test_multinomial_invalid_probs',
}


running_script_path = None


def set_running_script_path():
    global running_script_path
    try:
        running_file = os.path.abspath(os.path.realpath(sys.argv[0]))
        if running_file.endswith('.py'):  # skip if the running file is not a script
            running_script_path = running_file
    except Exception:
        pass


def check_test_defined_in_running_script(test_case):
    if running_script_path is None:
        return
    test_case_class_file = os.path.abspath(os.path.realpath(inspect.getfile(test_case.__class__)))
    assert test_case_class_file == running_script_path, "Class of loaded TestCase \"{}\" " \
        "is not defined in the running script \"{}\", but in \"{}\". Did you " \
        "accidentally import a unittest.TestCase from another file?".format(
            test_case.id(), running_script_path, test_case_class_file)


def load_tests(loader, tests, pattern):
    set_running_script_path()
    test_suite = unittest.TestSuite()
    for test_group in tests:
        for test in test_group:
            check_test_defined_in_running_script(test)
            test_suite.addTest(test)
    return test_suite


class BytesIOContext(io.BytesIO):
    def __enter__(self):
        return self

    def __exit__(self, *args):
        pass

# Tentative value for nondet_tol for gradcheck when backward implementation
# relies on nondeterministic operations, i.e., those listed here:
# https://pytorch.org/docs/stable/generated/torch.use_deterministic_algorithms.html
#
# For more information see https://github.com/pytorch/pytorch/issues/56202
GRADCHECK_NONDET_TOL = 1e-12

def gradcheck(fn, inputs, **kwargs):
    # Wrapper around gradcheck that enables certain keys by default.
    # Use this testing-internal gradcheck instead of autograd.gradcheck so that new features like vmap and
    # forward-mode AD are tested by default. We create this wrapper because we'd like to keep new checks
    # to be disabled to default for the public-facing api to avoid breaking user code.
    #
    # All PyTorch devs doing testing should use this wrapper instead of autograd.gradcheck.
    default_values = {
        "check_batched_grad": True,
<<<<<<< HEAD
        "fast_mode": True
    }

    for key, value in default_values.items():
        # default value override values explicitly set to None
        k = kwargs.get(key, None)
        kwargs[key] = k if k is not None else value
=======
        "fast_mode": False,
    }

    if os.environ.get('PYTORCH_TEST_WITH_SLOW_GRADCHECK', "0FF") == "ON":
        print("PYTORCH_TEST_WITH_SLOW_GRADCHECK is set to ON")
        default_values["fast_mode"] = False
>>>>>>> 2ae9e509

    for key, value in default_values.items():
        kwargs[key] = kwargs.get(key, value)

    return torch.autograd.gradcheck(fn, inputs, **kwargs)

def gradgradcheck(fn, inputs, grad_outputs=None, **kwargs):
    # Wrapper around gradgradcheck that enables certain keys by default
    # See gradcheck above for an explanation of why we need something like this.
    #
    # All PyTorch devs doing testing should use this wrapper instead of autograd.gradgradcheck
    default_values = {
        "check_batched_grad": True,
<<<<<<< HEAD
        "fast_mode": True
    }

    for key, value in default_values.items():
        # default value override values explicitly set to None
        k = kwargs.get(key, None)
        kwargs[key] = k if k is not None else value
=======
        "fast_mode": False,
    }

    if os.environ.get('PYTORCH_TEST_WITH_SLOW_GRADCHECK', "0FF") == "ON":
        print("PYTORCH_TEST_WITH_SLOW_GRADCHECK is set to ON")
        default_values["fast_mode"] = False

    for key, value in default_values.items():
        kwargs[key] = kwargs.get(key, value)
>>>>>>> 2ae9e509

    return torch.autograd.gradgradcheck(fn, inputs, grad_outputs, **kwargs)


def _assertGradAndGradgradChecks(test_case, apply_fn, inputs, **kwargs):
    # call assert function rather than returning a bool since it's nicer
    # if we get whether this failed on the gradcheck or the gradgradcheck.
    test_case.assertTrue(gradcheck(apply_fn, inputs, **kwargs))
    test_case.assertTrue(gradgradcheck(apply_fn, inputs, **kwargs))


@contextmanager
def set_cwd(path: str) -> Iterator[None]:
    old_cwd = os.getcwd()
    try:
        os.chdir(path)
        yield
    finally:
        os.chdir(old_cwd)


# Using @precisionOverride specific to your test is the recommended way
# of doing this. These are just some values that worked for test_nn.
dtype2prec_DONTUSE = {torch.float: 1e-5,
                      torch.double: 1e-5,
                      torch.half: 1e-2,
                      torch.bfloat16: 1e-1}


def _wrap_warn_once(regex):
    def decorator(fn):
        def inner(self, *args, **kwargs):
            with self.assertWarnsOnceRegex(UserWarning, regex):
                fn(self, *args, **kwargs)
        return inner
    return decorator

# This is a wrapper that wraps a test to run this test twice, one with
# coalesced=True, another with coalesced=False for coalesced/uncoalesced sparse tensors.
def coalescedonoff(f):
    @wraps(f)
    def wrapped(self, *args, **kwargs):
        f(self, *args, **kwargs, coalesced=True)
        f(self, *args, **kwargs, coalesced=False)
    return wrapped<|MERGE_RESOLUTION|>--- conflicted
+++ resolved
@@ -2163,25 +2163,16 @@
     # All PyTorch devs doing testing should use this wrapper instead of autograd.gradcheck.
     default_values = {
         "check_batched_grad": True,
-<<<<<<< HEAD
-        "fast_mode": True
+        "fast_mode": True,
     }
+
+    if os.environ.get('PYTORCH_TEST_WITH_SLOW_GRADCHECK', "0FF") == "ON":
+        default_values["fast_mode"] = False
 
     for key, value in default_values.items():
         # default value override values explicitly set to None
         k = kwargs.get(key, None)
         kwargs[key] = k if k is not None else value
-=======
-        "fast_mode": False,
-    }
-
-    if os.environ.get('PYTORCH_TEST_WITH_SLOW_GRADCHECK', "0FF") == "ON":
-        print("PYTORCH_TEST_WITH_SLOW_GRADCHECK is set to ON")
-        default_values["fast_mode"] = False
->>>>>>> 2ae9e509
-
-    for key, value in default_values.items():
-        kwargs[key] = kwargs.get(key, value)
 
     return torch.autograd.gradcheck(fn, inputs, **kwargs)
 
@@ -2192,25 +2183,16 @@
     # All PyTorch devs doing testing should use this wrapper instead of autograd.gradgradcheck
     default_values = {
         "check_batched_grad": True,
-<<<<<<< HEAD
-        "fast_mode": True
+        "fast_mode": True,
     }
+
+    if os.environ.get('PYTORCH_TEST_WITH_SLOW_GRADCHECK', "0FF") == "ON":
+        default_values["fast_mode"] = False
 
     for key, value in default_values.items():
         # default value override values explicitly set to None
         k = kwargs.get(key, None)
         kwargs[key] = k if k is not None else value
-=======
-        "fast_mode": False,
-    }
-
-    if os.environ.get('PYTORCH_TEST_WITH_SLOW_GRADCHECK', "0FF") == "ON":
-        print("PYTORCH_TEST_WITH_SLOW_GRADCHECK is set to ON")
-        default_values["fast_mode"] = False
-
-    for key, value in default_values.items():
-        kwargs[key] = kwargs.get(key, value)
->>>>>>> 2ae9e509
 
     return torch.autograd.gradgradcheck(fn, inputs, grad_outputs, **kwargs)
 
