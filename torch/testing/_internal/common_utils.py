--- conflicted
+++ resolved
@@ -1019,21 +1019,13 @@
 
         set_rng_seed(SEED)
 
-<<<<<<< HEAD
-    def genSparseTensor(self, size, sparse_dim, nnz, is_uncoalesced, device='cpu', dtype=torch.double):
-=======
     def genSparseTensor(self, size, sparse_dim, nnz, is_uncoalesced, device, dtype):
->>>>>>> fe7602d7
         # Assert not given impossible combination, where the sparse dims have
         # empty numel, but nnz > 0 makes the indices containing values.
         assert all(size[d] > 0 for d in range(sparse_dim)) or nnz == 0, 'invalid arguments'
 
         v_size = [nnz] + list(size[sparse_dim:])
-<<<<<<< HEAD
-        v = torch.randn(*v_size, dtype=dtype, device=device)
-=======
         v = make_tensor(v_size, device=device, dtype=dtype, low=-1, high=1)
->>>>>>> fe7602d7
         i = torch.rand(sparse_dim, nnz, device=device)
         i.mul_(torch.tensor(size[:sparse_dim]).unsqueeze(1).to(i))
         i = i.to(torch.long)
