--- conflicted
+++ resolved
@@ -23,90 +23,6 @@
 def _get_output_nodes(g: Graph) -> List[Node]:
     return [n for n in g.nodes if n.op == 'output']
 
-<<<<<<< HEAD
-def get_base_name_to_sets_of_related_ops() -> Dict[str, Set[Callable]]:
-    base_name_to_sets_of_related_ops: Dict[str, Set[Callable]] = {
-        # conv modules
-        'torch.nn.Conv1d': set([
-            nn.Conv1d,
-            nnq.Conv1d,
-            nniqat.ConvBn1d,
-            nniq.ConvReLU1d,
-            nni.ConvReLU1d,
-        ]),
-        'torch.nn.Conv2d': set([
-            nn.Conv2d,
-            nnq.Conv2d,
-            nnqat.Conv2d,
-            nniqat.ConvBn2d,
-            nniq.ConvReLU2d,
-            nni.ConvReLU2d,
-        ]),
-        'torch.nn.Conv3d': set([
-            nn.Conv3d,
-            nnq.Conv3d,
-            nnqat.Conv3d,
-            nniqat.ConvBn3d,
-            nniq.ConvReLU3d,
-            nni.ConvReLU3d,
-        ]),
-        # linear modules
-        'torch.nn.Linear': set([
-            nn.Linear,
-            nnq.Linear,
-            nnqat.Linear,
-            nnqd.Linear,
-        ]),
-        # linear functionals
-        'torch.nn.functional.linear': set([
-            F.linear,
-            toq.linear,
-            toq.linear_relu,
-        ]),
-        # LSTM
-        'torch.nn.LSTM': set([
-            nn.LSTM,
-            nnqd.LSTM,
-        ]),
-        # add
-        'torch.add': set([
-            torch.add,
-            toq.add,
-            operator.add,  # x + y
-        ]),
-        # cat
-        'torch.cat': set([
-            torch.cat,
-            toq.cat,
-        ]),
-        # mul
-        'torch.mul': set([
-            torch.mul,
-            toq.mul,
-        ]),
-    }
-    return base_name_to_sets_of_related_ops
-
-def get_type_a_related_to_b(
-    base_name_to_sets_of_related_ops: Dict[str, Set[Callable]],
-) -> Set[Tuple[Callable, Callable]]:
-    # TODO(future PR): allow customizations
-    # TODO(future PR): reuse existing quantization mappings
-    # TODO(future PR): add the rest of modules and ops here
-    type_a_related_to_b: Set[Tuple[Callable, Callable]] = set()
-
-    for base_name, s in base_name_to_sets_of_related_ops.items():
-        s_list = list(s)
-        # add every bidirectional pair
-        for idx_0 in range(0, len(s_list) - 1):
-            for idx_1 in range(idx_0 + 1, len(s_list)):
-                type_a_related_to_b.add((s_list[idx_0], s_list[idx_1]))
-                type_a_related_to_b.add((s_list[idx_1], s_list[idx_0]))
-
-    return type_a_related_to_b
-
-=======
->>>>>>> 0a541e23
 def get_non_matchable_functions() -> Set[Callable]:
     """
     `call_function` nodes pointing to these functions are non-matchable.
@@ -127,116 +43,6 @@
         torch.quantization.FakeQuantizeBase,
     ])
 
-<<<<<<< HEAD
-NSFusionElType = Union[
-    Callable,  # call_function or call_module type, example: F.linear or nn.Conv2d
-    str,  # call_method name, example: "dequantize"
-    Tuple[str, Any],  # call_method name and first argument, example: ("to", torch.float16)
-]
-NSFusionType = Union[
-    Tuple[NSFusionElType, NSFusionElType],
-    Tuple[NSFusionElType, NSFusionElType, NSFusionElType, NSFusionElType],
-]
-
-def get_reversed_fusions() -> Set[Tuple[NSFusionType, int]]:
-    """
-    Set of potential fusions, in reverse order.  The order is reversed
-    to match how fusion patterns are defined in quantization code.
-
-    Fusion format:
-    ((fusion_op_0, fusion_op_1), base_op_idx)
-
-    Where base_op_idx is the idx of the op we should use to match other related
-    ops. Note: base_op_idx is specified in non-reverse order, i.e. a base_op_idx
-    of 0 represents the first op in regular (non-reverse) order, 1 represents the
-    second op, etc.
-    """
-    # TODO(future PR): remove the custom syntax for defining fusion patterns
-    # and reuse either quantization's syntax or something else.
-    return set([
-        ((F.relu, F.linear), 0),
-        ((nn.ReLU, nn.Conv1d), 0),
-        ((nn.ReLU, nn.Conv2d), 0),
-        ((nn.ReLU, nn.Conv3d), 0),
-        # linear-relu fp16 emulation:
-        # fp16_to_fp32 -> linear -> relu -> fp32_to_fp16
-        ((("to", torch.float16), F.relu, F.linear, "dequantize"), 1),
-    ])
-
-# TODO(future PR): we should see if we can reuse quantization's fusion
-# patterns here.
-def end_node_matches_reversed_fusion(
-    end_node: Node,
-    reversed_fusion: NSFusionType,
-    gm: GraphModule,
-) -> bool:
-    """
-    Returns true if a pattern ending with `end_node` matches
-    the fusion pattern.
-    """
-    cur_node = end_node
-    for fusion_idx in range(len(reversed_fusion)):
-        cur_fusion_el = reversed_fusion[fusion_idx]
-
-        if cur_node.op == 'call_function':
-            fusion_el_is_fun = (not isinstance(cur_fusion_el, str)) and \
-                (not isinstance(cur_fusion_el, type))
-            if fusion_el_is_fun:
-                if cur_node.target != cur_fusion_el:
-                    return False
-                if len(cur_node.args) > 0 and isinstance(cur_node.args[0], Node):
-                    cur_node = cur_node.args[0]
-                else:
-                    return False
-            else:
-                return False
-
-        elif cur_node.op == 'call_module':
-            fusion_el_is_mod = isinstance(cur_fusion_el, type)
-            if fusion_el_is_mod:
-                assert isinstance(cur_node.target, str)
-                target_mod = getattr_from_fqn(gm, cur_node.target)
-                if not isinstance(cur_fusion_el, type):
-                    return False
-                if not isinstance(target_mod, cur_fusion_el):
-                    return False
-                if len(cur_node.args) > 0 and isinstance(cur_node.args[0], Node):
-                    cur_node = cur_node.args[0]
-                else:
-                    return False
-            else:
-                return False
-
-        elif cur_node.op == 'call_method':
-            fusion_el_is_meth_with_second_arg = \
-                isinstance(cur_fusion_el, tuple) and len(cur_fusion_el) == 2
-            fusion_el_is_meth_without_args = isinstance(cur_fusion_el, str)
-            if fusion_el_is_meth_without_args or fusion_el_is_meth_with_second_arg:
-                if fusion_el_is_meth_without_args:
-                    if cur_node.target != cur_fusion_el:
-                        return False
-                else:
-                    assert isinstance(cur_fusion_el, tuple)
-                    if cur_node.target != cur_fusion_el[0]:
-                        return False
-                    elif len(cur_node.args) < 2:
-                        return False
-                    elif cur_node.args[1] != cur_fusion_el[1]:
-                        return False
-
-                if len(cur_node.args) > 0 and isinstance(cur_node.args[0], Node):
-                    cur_node = cur_node.args[0]
-                else:
-                    return False
-            else:
-                return False
-        else:
-            return False
-
-    return True
-
-=======
->>>>>>> 0a541e23
 
 class _NSGraphMatchableSubgraphsIterator:
     """
@@ -355,15 +161,31 @@
     """
     pass
 
-class SugraphTypeRelationship(enum.Enum):
+class SubgraphTypeRelationship(enum.Enum):
     # same type
-    # example: F.linear and toq.linear, or nn.Conv2d and nn.Conv2d
+    # example: F.linear and F.linear, or nn.Conv2d and nn.Conv2d
     EQUAL = enum.auto()
+    # same type, and signature is the same for fp32 vs int8
+    # TODO(future PR): probably remove this and enable matching of
+    # nodes with equal types.
+    EQUAL_AND_SIGNATURE_SAME_ACROSS_DTYPES = enum.auto()
     # same subgraph_relationship set, but not the same type
     # example: F.linear and toq.linear
     RELATED_BUT_NOT_EQUAL = enum.auto()
     # not related
     NOT_RELATED = enum.auto()
+
+# TODO(future PR): full coverage
+def get_functions_signature_same_across_dtypes() -> Set[Callable]:
+    return set([
+        F.relu,
+    ])
+
+# TODO(future PR): full coverage
+def get_module_types_signature_same_across_dtypes() -> Set[Callable]:
+    return set([
+        nn.MaxPool2d,
+    ])
 
 def _get_subgraph_relationship_type(
     subgraph_a: NSSubgraph,
@@ -371,7 +193,7 @@
     gm_a: GraphModule,
     gm_b: GraphModule,
     type_a_related_to_b: Set[Tuple[Callable, Callable]],
-) -> SugraphTypeRelationship:
+) -> SubgraphTypeRelationship:
     node_a = subgraph_a.base_op_node
     node_b = subgraph_b.base_op_node
 
@@ -379,27 +201,33 @@
     if node_a.op != node_b.op:
         # for now, comparing call_module to call_function is not supported
         # this can be added later if needed
-        return SugraphTypeRelationship.NOT_RELATED
+        return SubgraphTypeRelationship.NOT_RELATED
 
     if node_a.op == 'call_function':
         if node_a.target == node_b.target:
             node_a_has_prev = subgraph_a.base_op_node == subgraph_a.start_node
             node_b_has_prev = subgraph_b.base_op_node == subgraph_b.start_node
             if node_a_has_prev and (not node_b_has_prev):
-                return SugraphTypeRelationship.RELATED_BUT_NOT_EQUAL
+                return SubgraphTypeRelationship.RELATED_BUT_NOT_EQUAL
             elif (not node_a_has_prev) and node_b_has_prev:
-                return SugraphTypeRelationship.RELATED_BUT_NOT_EQUAL
+                return SubgraphTypeRelationship.RELATED_BUT_NOT_EQUAL
             elif (not node_a_has_prev) and (not node_b_has_prev):
-                return SugraphTypeRelationship.EQUAL
+                if node_a.target in get_functions_signature_same_across_dtypes():
+                    return SubgraphTypeRelationship.EQUAL_AND_SIGNATURE_SAME_ACROSS_DTYPES
+                else:
+                    return SubgraphTypeRelationship.EQUAL
             else:
                 # TODO(future PR): check for matches start_op_node and base_op_node
-                return SugraphTypeRelationship.EQUAL
+                if node_a.target in get_functions_signature_same_across_dtypes():
+                    return SubgraphTypeRelationship.EQUAL_AND_SIGNATURE_SAME_ACROSS_DTYPES
+                else:
+                    return SubgraphTypeRelationship.EQUAL
 
         key = (node_a.target, node_b.target)
         if key in type_a_related_to_b:
-            return SugraphTypeRelationship.RELATED_BUT_NOT_EQUAL
+            return SubgraphTypeRelationship.RELATED_BUT_NOT_EQUAL
         else:
-            return SugraphTypeRelationship.NOT_RELATED
+            return SubgraphTypeRelationship.NOT_RELATED
     elif node_a.op == 'call_module':
         assert (subgraph_a.base_op_node == subgraph_a.start_node and
                 subgraph_b.base_op_node == subgraph_b.start_node), \
@@ -411,13 +239,16 @@
         mod_b = getattr_from_fqn(gm_b, node_b.target)
         # modules with equivalent types always match (i.e. nn.Conv2d and nn.Conv2d)
         if type(mod_a) == type(mod_b):
-            return SugraphTypeRelationship.EQUAL
+            if type(mod_a) in get_module_types_signature_same_across_dtypes():
+                return SubgraphTypeRelationship.EQUAL_AND_SIGNATURE_SAME_ACROSS_DTYPES
+            else:
+                return SubgraphTypeRelationship.EQUAL
         key = (type(mod_a), type(mod_b))
         if key in type_a_related_to_b:
-            return SugraphTypeRelationship.RELATED_BUT_NOT_EQUAL
+            return SubgraphTypeRelationship.RELATED_BUT_NOT_EQUAL
         else:
-            return SugraphTypeRelationship.NOT_RELATED
-    return SugraphTypeRelationship.NOT_RELATED
+            return SubgraphTypeRelationship.NOT_RELATED
+    return SubgraphTypeRelationship.NOT_RELATED
 
 def _get_name_for_subgraph(
     subgraph_a: NSSubgraph,
@@ -589,18 +420,11 @@
             subgraph_relationship = _get_subgraph_relationship_type(
                 cur_subgraph_a, cur_subgraph_b,
                 gm_a, gm_b, type_a_related_to_b)
-            if subgraph_relationship == SugraphTypeRelationship.NOT_RELATED:
+            if subgraph_relationship == SubgraphTypeRelationship.NOT_RELATED:
                 msg = f"""
 ({cur_subgraph_a}, {type_start_a}) and
 ({cur_subgraph_b}, {type_start_b}) are not related"""
                 raise GraphMatchingException(msg)
-<<<<<<< HEAD
-            elif subgraph_relationship == SugraphTypeRelationship.EQUAL:
-                # For now, skip nodes with equal types. In the future, this can
-                # be made configurable.
-                continue
-=======
->>>>>>> 0a541e23
             key_name_a = _get_name_for_subgraph(
                 cur_subgraph_a, gm_a, base_name_to_sets_of_related_ops,
                 existing_names_a)
