from __future__ import absolute_import, division, print_function, unicode_literals

import copy
import math
import os
import random
import signal
import sys
import tempfile
import threading
import time
import unittest
from datetime import timedelta
from sys import platform
from contextlib import contextmanager

from itertools import groupby, product
from functools import reduce
import operator

import torch
from torch._six import string_classes
import torch.testing._internal.common_utils as common
from torch import nn
import torch.nn.functional as F
import torch.distributed as c10d
import torch.distributed as dist
from torch.nn.parallel import DistributedDataParallel

from torch.testing._internal.common_distributed import MultiProcessTestCase, \
    requires_gloo, requires_nccl, requires_nccl_version, \
    skip_if_not_multigpu, skip_if_lt_x_gpu, get_timeout, skip_if_rocm, \
    simple_sparse_reduce_tests

from torch.testing._internal.common_utils import TestCase, load_tests, run_tests, \
    retry_on_connect_failures, ADDRESS_IN_USE, CONNECT_TIMEOUT, TEST_WITH_TSAN

# load_tests from common_utils is used to automatically filter tests for
# sharding on sandcastle. This line silences flake warnings
load_tests = load_tests

if not c10d.is_available():
    print('c10d not available, skipping tests', file=sys.stderr)
    sys.exit(0)


if platform == 'darwin':
    LOOPBACK = 'lo0'
else:
    LOOPBACK = 'lo'


def gpus_for_rank(world_size):
    """Multigpu tests are designed to simulate the multi nodes with multi
    GPUs on each node. Nccl backend requires equal #GPUs in each process.
    On a single node, all visible GPUs are evenly
    divided to subsets, each process only uses a subset.
    """
    visible_devices = list(range(torch.cuda.device_count()))
    gpus_per_process = torch.cuda.device_count() // world_size
    gpus_for_rank = []
    for rank in range(world_size):
        gpus_for_rank.append(visible_devices[rank * gpus_per_process: (rank + 1) * gpus_per_process])
    return gpus_for_rank


def simple_reduce_tests(rank, world_size):
    tests = [
        (
            c10d.ReduceOp.SUM,
            torch.tensor([rank + 1.0]),
            torch.tensor([float(world_size * (world_size + 1) / 2)]),
        ),
        (
            c10d.ReduceOp.PRODUCT,
            torch.tensor([rank + 1.0]),
            torch.tensor([float(math.factorial(world_size))]),
        ),
        (
            c10d.ReduceOp.MIN,
            torch.tensor([rank + 1.0]),
            torch.tensor([1.0]),
        ),
        (
            c10d.ReduceOp.MAX,
            torch.tensor([rank + 1.0]),
            torch.tensor([world_size]),
        ),
    ]

    # Generate tests for BAND.
    # The bit that is set changes in every iteration to check
    # that the output changes accordingly.
    for i in range(4):
        vin = rank | (1 << i)
        vout = (1 << i)
        tests.append(
            (
                c10d.ReduceOp.BAND,
                torch.tensor([vin], dtype=torch.int32),
                torch.tensor([vout], dtype=torch.int32),
            ),
        )

    # Generate tests for BOR.
    # These emulate a larger world size per iteration by having every
    # rank contribute multiple values that are pre-OR'ed.
    for i in range(1, 5):
        vin = reduce(operator.or_, [rank * i + j for j in range(i)])
        vout = reduce(operator.or_, range(world_size * i))
        tests.append(
            (
                c10d.ReduceOp.BOR,
                torch.tensor([vin], dtype=torch.int32),
                torch.tensor([vout], dtype=torch.int32),
            ),
        )

    # Generate tests for XOR.
    # These emulate a larger world size per iteration by having every
    # rank contribute multiple values that are pre-XOR'ed.
    for i in range(1, 5):
        vin = reduce(operator.xor, [rank * i + j for j in range(i)])
        vout = reduce(operator.xor, range(world_size * i))
        tests.append(
            (
                c10d.ReduceOp.BXOR,
                torch.tensor([vin], dtype=torch.int32),
                torch.tensor([vout], dtype=torch.int32),
            ),
        )

    return tests


def simple_coalesced_reduce_tests(rank, world_size):
    return [
        (
            c10d.ReduceOp.SUM,
            [torch.tensor([rank + 1]), torch.tensor([(rank + 1) ** 2])],
            [
                torch.tensor([float(world_size * (world_size + 1) / 2)]),
                torch.tensor([float(world_size * (world_size + 1) * (2 * world_size + 1) / 6)])
            ]
        ),
        (
            c10d.ReduceOp.PRODUCT,
            [torch.tensor([rank + 1.0]), torch.tensor([rank + 2.0])],
            [
                torch.tensor([float(math.factorial(world_size))]),
                torch.tensor([float(math.factorial(world_size + 1))])
            ]
        ),
        (
            c10d.ReduceOp.MIN,
            [torch.tensor([rank + x]) for x in [0.0, 1.0]],
            [torch.tensor([0.0]), torch.tensor([1.0])]
        ),
        (
            c10d.ReduceOp.MAX,
            [torch.tensor([rank + x]) for x in [1.0, 2.0]],
            [torch.tensor([world_size]), torch.tensor([world_size + 1.0])]
        )
    ]


def simple_multi_input_reduce_tests(rank, world_size):
    return [
        (
            c10d.ReduceOp.SUM,
            [torch.tensor([2 * rank + 0.0]), torch.tensor([2 * rank + 1.0])],
            torch.tensor([float(world_size * (2 * world_size - 1))]),
        ),
        (
            c10d.ReduceOp.PRODUCT,
            [torch.tensor([2 * rank + 1.0]), torch.tensor([2 * rank + 2.0])],
            torch.tensor([float(math.factorial(2 * world_size))]),
        ),
        (
            c10d.ReduceOp.MIN,
            [torch.tensor([2 * rank + 1.0]), torch.tensor([2 * rank + 2.0])],
            torch.tensor([1.0]),
        ),
        (
            c10d.ReduceOp.MAX,
            [torch.tensor([2 * rank + 1.0]), torch.tensor([2 * rank + 2.0])],
            torch.tensor([2 * world_size]),
        ),
    ]


class StoreTestBase(object):
    def _create_store(self, i):
        raise RuntimeError("not implemented")

    def _test_set_get(self, fs):
        fs.add("key", 1)
        fs.add("key", 2)
        fs.add("key", 3)
        fs.set("key0", "value0")
        fs.add("key3", 1)
        fs.set("key1", "value1")
        fs.add("key3", 2)
        fs.set("key2", "value2")
        fs.add("key3", 3)
        fs.add("key3", 4)
        fs.add("key3", 5)
        fs.add("key3", 6)
        self.assertEqual(b"6", fs.get("key"))
        self.assertEqual(b"value0", fs.get("key0"))
        self.assertEqual(b"value1", fs.get("key1"))
        self.assertEqual(b"value2", fs.get("key2"))
        self.assertEqual(b"21", fs.get("key3"))

    def test_set_get(self):
        self._test_set_get(self._create_store())


class FileStoreTest(TestCase, StoreTestBase):
    def setUp(self):
        super(FileStoreTest, self).setUp()
        self.file = tempfile.NamedTemporaryFile(delete=False)

    def _create_store(self):
        store = c10d.FileStore(self.file.name, 1)
        store.set_timeout(timedelta(seconds=300))
        return store


class PrefixFileStoreTest(TestCase, StoreTestBase):
    def setUp(self):
        super(PrefixFileStoreTest, self).setUp()
        self.file = tempfile.NamedTemporaryFile(delete=False)
        self.filestore = c10d.FileStore(self.file.name, 1)
        self.prefix = "test_prefix"
        self.filestore.set_timeout(timedelta(seconds=300))

    def _create_store(self):
        return c10d.PrefixStore(self.prefix, self.filestore)


def create_tcp_store(addr):
    """
    Creates a TCP store. Retries if the chosen port is already in use.
    """
    ports = []
    for _ in range(10):
        try:
            port = common.find_free_port()
            ports.append(port)
            return c10d.TCPStore(addr, port, 1, True)
        except RuntimeError as error:
            if str(error) == "Address already in use":
                continue
            raise
    raise RuntimeError("Unable to find free port (tried %s)" % ", ".join(ports))


class TCPStoreTest(TestCase, StoreTestBase):
    def _create_store(self):
        store = create_tcp_store('localhost')
        store.set_timeout(timedelta(seconds=300))
        return store

    def test_address_already_in_use(self):
        with self.assertRaisesRegex(RuntimeError, "^Address already in use$"):
            addr = 'localhost'
            port = common.find_free_port()

            # Use noqa to silence flake8.
            # Need to store in an unused variable here to ensure the first
            # object is not destroyed before the second object is created.
            store1 = c10d.TCPStore(addr, port, 1, True)  # noqa: F841
            store2 = c10d.TCPStore(addr, port, 1, True)  # noqa: F841


class PrefixTCPStoreTest(TestCase, StoreTestBase):
    def setUp(self):
        super(PrefixTCPStoreTest, self).setUp()
        self.tcpstore = create_tcp_store('localhost')
        self.prefix = "test_prefix"
        self.tcpstore.set_timeout(timedelta(seconds=300))

    def _create_store(self):
        return c10d.PrefixStore(self.prefix, self.tcpstore)


class MyPythonStore(c10d.Store):
    def __init__(self):
        super(MyPythonStore, self).__init__()
        self.store = dict()

    def set(self, key, value):
        if not isinstance(key, string_classes):
            raise AssertionError("Expected set to be called with string key")
        if type(value) is not bytes:
            raise AssertionError("Expected set to be called with bytes value")
        self.store[key] = value

    def get(self, key):
        value = self.store.get(key, b"")
        if type(value) is not bytes:
            raise AssertionError("Expected get to return bytes value")
        return value

    def add(self, key, value):
        new = int(self.store.get(key, 0)) + value
        self.set(key, bytes(str(new).encode("utf-8")))
        return new


class PythonStoreTest(TestCase):
    def setUp(self):
        super(PythonStoreTest, self).setUp()

    def test_set_get(self):
        # If we were to inherit from StoreTestBase and try to use
        # its test_set_get function, we would exercise the Python
        # API directly, instead of going through the C++ trampoline.
        # We care about testing the C++ trampoline, so run the
        # equivalent of StoreTestBase.test_set_get from C++.
        # See `torch/csrc/distributed/c10d/init.cpp` for the definition
        # of this test function.
        c10d._test_python_store(MyPythonStore())


class RendezvousTest(TestCase):
    def test_unknown_handler(self):
        with self.assertRaisesRegex(RuntimeError, "^No rendezvous handler"):
            c10d.rendezvous('invalid://')


class RendezvousEnvTest(TestCase):
    @retry_on_connect_failures
    def test_common_errors(self):
        # TODO remove this hack
        if not hasattr(c10d, "ProcessGroupNCCL"):
            raise unittest.SkipTest("C10D is not built with NCCL process group,"
                                    " skipping test")
        vars = {
            "WORLD_SIZE": "1",
            "RANK": "0",
            "MASTER_ADDR": "127.0.0.1",
            "MASTER_PORT": common.find_free_port(),
        }

        class Env(object):
            def __init__(self, vars):
                self.vars = vars

            def __enter__(self):
                for key, value in self.vars.items():
                    os.environ[key] = str(value)

            def __exit__(self, type, value, traceback):
                for key in self.vars.keys():
                    del os.environ[key]

        def without(d, key):
            d = d.copy()
            d.pop(key)
            return d

        def withouts(d, keys):
            d = d.copy()
            for key in keys:
                d.pop(key)
            return d

        with Env(without(vars, 'WORLD_SIZE')):
            with self.assertRaisesRegex(ValueError, 'WORLD_SIZE expected'):
                gen = c10d.rendezvous('env://')
                next(gen)
            c10d.init_process_group(backend='nccl', world_size=1)
            self.assertEqual(c10d.get_rank(), 0)
            self.assertEqual(c10d.get_world_size(), 1)
            c10d.destroy_process_group()

        with Env(without(vars, 'RANK')):
            with self.assertRaisesRegex(ValueError, 'RANK expected'):
                gen = c10d.rendezvous('env://')
                next(gen)
            c10d.init_process_group(backend='nccl', rank=0)
            self.assertEqual(c10d.get_rank(), 0)
            self.assertEqual(c10d.get_world_size(), 1)
            c10d.destroy_process_group()

        with Env(withouts(vars, ['RANK', 'WORLD_SIZE'])):
            c10d.init_process_group(backend='nccl', rank=0, world_size=1)
            self.assertEqual(c10d.get_rank(), 0)
            self.assertEqual(c10d.get_world_size(), 1)
            c10d.destroy_process_group()

        with Env(vars):
            c10d.init_process_group(backend='nccl')
            self.assertEqual(c10d.get_rank(), 0)
            self.assertEqual(c10d.get_world_size(), 1)
            c10d.destroy_process_group()

        with Env(without(vars, 'MASTER_ADDR')):
            with self.assertRaisesRegex(ValueError, 'MASTER_ADDR expected'):
                gen = c10d.rendezvous('env://')
                next(gen)

        with Env(without(vars, 'MASTER_PORT')):
            with self.assertRaisesRegex(ValueError, 'MASTER_PORT expected'):
                gen = c10d.rendezvous('env://')
                next(gen)

        with Env(without(vars, 'WORLD_SIZE')):
            gen = c10d.rendezvous('env://?world_size={}'.format(1))
            _, _, size = next(gen)
            self.assertEqual(size, 1)

        with Env(without(vars, 'RANK')):
            gen = c10d.rendezvous('env://?rank={}'.format(0))
            _, rank, _ = next(gen)
            self.assertEqual(rank, 0)

        with Env(withouts(vars, ['RANK', 'WORLD_SIZE'])):
            gen = c10d.rendezvous('env://?rank={}&world_size={}'.format(0, 1))
            _, rank, size = next(gen)
            self.assertEqual(rank, 0)
            self.assertEqual(size, 1)

    @retry_on_connect_failures
    def test_nominal(self):
        os.environ['WORLD_SIZE'] = '1'
        os.environ['MASTER_ADDR'] = '127.0.0.1'
        os.environ['MASTER_PORT'] = str(common.find_free_port())

        # Single rank
        os.environ['RANK'] = '0'
        gen0 = c10d.rendezvous('env://')
        store0, rank0, size0 = next(gen0)
        self.assertEqual(0, rank0)
        self.assertEqual(1, size0)

        store0.set("key0", "value0")

        # check with get
        self.assertEqual(b"value0", store0.get("key0"))


class RendezvousFileTest(TestCase):
    def test_common_errors(self):
        with self.assertRaisesRegex(ValueError, 'path missing'):
            gen = c10d.rendezvous('file://?rank=0&world_size=1')
            next(gen)
        with self.assertRaisesRegex(ValueError, 'rank parameter missing'):
            gen = c10d.rendezvous('file:///tmp/foo?world_size=1')
            next(gen)
        with self.assertRaisesRegex(ValueError, 'size parameter missing'):
            gen = c10d.rendezvous('file:///tmp/foo?rank=0')
            next(gen)

    def test_nominal(self):
        with tempfile.NamedTemporaryFile(delete=False) as file:
            url = 'file://%s?world_size=%d' % (file.name, 2)
            gen0 = c10d.rendezvous(url + "&rank=0")
            store0, rank0, size0 = next(gen0)
            self.assertEqual(0, rank0)
            self.assertEqual(2, size0)
            gen1 = c10d.rendezvous(url + "&rank=1")
            store1, rank1, size1 = next(gen1)
            self.assertEqual(1, rank1)
            self.assertEqual(2, size1)

            # Set value on both stores
            store0.set("key0", "value0")
            store1.set("key1", "value1")

            # Cross check with get
            self.assertEqual(b"value0", store1.get("key0"))
            self.assertEqual(b"value1", store0.get("key1"))


class RendezvousTCPTest(TestCase):

    def create_tcp_url(self):
        addr = "localhost"
        port = common.find_free_port()
        url = 'tcp://%s:%d?world_size=%d' % (addr, port, 1)
        return url

    def test_common_errors(self):
        with self.assertRaisesRegex(ValueError, 'port number missing'):
            gen = c10d.rendezvous('tcp://127.0.0.1?rank=0&world_size=1')
            next(gen)
        with self.assertRaisesRegex(ValueError, 'rank parameter missing'):
            gen = c10d.rendezvous('tcp://127.0.0.1:23456?world_size=1')
            next(gen)
        with self.assertRaisesRegex(ValueError, 'size parameter missing'):
            gen = c10d.rendezvous('tcp://127.0.0.1:23456?rank=0')
            next(gen)

    @retry_on_connect_failures
    def test_nominal(self):
        url = self.create_tcp_url()
        gen0 = c10d.rendezvous(url + "&rank=0")
        store0, rank0, size0 = next(gen0)
        self.assertEqual(0, rank0)
        self.assertEqual(1, size0)

        # Set value on the single store
        store0.set("key0", "value0")

        # check with get
        self.assertEqual(b"value0", store0.get("key0"))

    @retry_on_connect_failures(connect_errors=(CONNECT_TIMEOUT, ADDRESS_IN_USE))
    def test_tcp_store_timeout_set(self):
        url = self.create_tcp_url()
        test_store_timeout = timedelta(seconds=10)
        gen0 = c10d.rendezvous(url + "&rank=0", timeout=test_store_timeout)
        store0, rank0, size0 = next(gen0)
        # this should time out in 10s. If the timeout passed into rendezvous was
        # not respected, it will take much longer to timeout.
        start = time.time()
        with self.assertRaisesRegex(RuntimeError, "Timeout"):
            store0.get("nonexistant key")

        end = time.time()
        time_diff = end - start
        self.assertGreater(test_store_timeout.seconds * 10, time_diff)


class TimeoutTest(TestCase):
    def _test_store_timeout(self, backend, init_method, c2p):
        try:
            c10d.distributed_c10d.init_process_group(
                backend=backend, init_method=init_method, world_size=1, rank=0,
                timeout=timedelta(seconds=1))
            default_store = c10d.distributed_c10d._get_default_store()
            tik = time.time()
            with self.assertRaisesRegex(RuntimeError, "Timeout"):
                default_store.get("nonexistent key")
            tok = time.time()
            c10d.destroy_process_group()
            c2p.append(float(tok - tik))
        except RuntimeError as e:
            # catch "Address already in use" error and report it to the main
            # thread
            c2p.append(e)

    def _init_methods(self):
        f = tempfile.NamedTemporaryFile(delete=False)
        yield "file://%s" % f.name
        f.close()
        yield "tcp://127.0.0.1:%d" % common.find_free_port()

    def _test_default_store_timeout(self, backend):
        for init_method in self._init_methods():
            c2p = []
            t = threading.Thread(
                target=self._test_store_timeout,
                args=(backend, init_method, c2p))
            t.daemon = True
            t.start()
            t.join(5)

            self.assertEqual(1, len(c2p))
            if isinstance(c2p[0], float):
                # waiting time should be 1s, use 3s to rule out false alarm
                self.assertGreater(3, c2p[0])
            elif isinstance(c2p[0], RuntimeError):
                # let @retry_on_connect_failures handle the error
                raise c2p[0]
            else:
                raise RuntimeError("Unexpected type {}".format(type(c2p[0])))

    @requires_nccl()
    @retry_on_connect_failures
    def test_default_store_timeout_nccl(self):
        self._test_default_store_timeout('nccl')

    @requires_gloo()
    @retry_on_connect_failures
    def test_default_store_timeout_gloo(self):
        self._test_default_store_timeout('gloo')


@requires_gloo()
@unittest.skipIf(TEST_WITH_TSAN, "TSAN is not fork-safe since we're forking in a multi-threaded environment")
class ProcessGroupGlooTest(MultiProcessTestCase):
    def setUp(self):
        super(ProcessGroupGlooTest, self).setUp()
        self._fork_processes()

    def opts(self, threads=2):
        opts = c10d.ProcessGroupGloo.Options()
        opts.devices = [c10d.ProcessGroupGloo.create_device(interface=LOOPBACK)]
        opts.timeout = 5.0
        opts.threads = threads
        return opts

    def test_multi_device_constructor(self):
        store = c10d.FileStore(self.file_name, self.world_size)
        opts = c10d.ProcessGroupGloo.Options()
        opts.timeout = 5.0
        opts.devices = [
            c10d.ProcessGroupGloo.create_device(interface=LOOPBACK),
            c10d.ProcessGroupGloo.create_device(interface=LOOPBACK),
        ]
        pg = c10d.ProcessGroupGloo(store, self.rank, self.world_size, opts)

        # Execute 2x the number of operations to ensure we use every device.
        for work in [pg.allreduce(torch.ones(i + 1)) for i in range(4)]:
            work.wait()

    def test_empty_tensors(self):
        store = c10d.FileStore(self.file_name, self.world_size)
        pg = c10d.ProcessGroupGloo(store, self.rank, self.world_size, self.opts())

        xs = [torch.FloatTensor([])]
        pg.broadcast(xs).wait()
        self.assertEqual(0, xs[0].numel())

    def test_broadcast_checks(self):
        store = c10d.FileStore(self.file_name, self.world_size)
        pg = c10d.ProcessGroupGloo(store, self.rank, self.world_size, self.opts())

        t1 = torch.zeros([1], dtype=torch.float32)
        t2 = torch.zeros([1], dtype=torch.float64)
        t3 = torch.zeros([2], dtype=torch.float32)

        with self.assertRaisesRegex(ValueError, "invalid root rank"):
            opts = c10d.BroadcastOptions()
            opts.rootRank = -1
            opts.rootTensor = 0
            pg.broadcast([t1], opts)

        with self.assertRaisesRegex(ValueError, "invalid root rank"):
            opts = c10d.BroadcastOptions()
            opts.rootRank = self.world_size
            opts.rootTensor = 0
            pg.broadcast([t1], opts)

        with self.assertRaisesRegex(ValueError, "invalid root tensor"):
            opts = c10d.BroadcastOptions()
            opts.rootRank = self.rank
            opts.rootTensor = -1
            pg.broadcast([t1], opts)

        with self.assertRaisesRegex(ValueError, "invalid root tensor"):
            opts = c10d.BroadcastOptions()
            opts.rootRank = self.rank
            opts.rootTensor = 1
            pg.broadcast([t1], opts)

        with self.assertRaisesRegex(ValueError, "invalid root tensor"):
            opts = c10d.BroadcastOptions()
            opts.rootRank = self.rank
            opts.rootTensor = 0
            pg.broadcast([], opts)

        with self.assertRaisesRegex(ValueError, "invalid tensor type"):
            opts = c10d.BroadcastOptions()
            opts.rootRank = self.rank
            opts.rootTensor = 0
            pg.broadcast([t1, t2], opts)

        with self.assertRaisesRegex(ValueError, "invalid tensor size"):
            opts = c10d.BroadcastOptions()
            opts.rootRank = self.rank
            opts.rootTensor = 0
            pg.broadcast([t1, t3], opts)

    def _test_broadcast_basics(self, fn):
        store = c10d.FileStore(self.file_name, self.world_size)
        pg = c10d.ProcessGroupGloo(store, self.rank, self.world_size, self.opts())

        def broadcast(xs, rootRank, rootTensor):
            opts = c10d.BroadcastOptions()
            opts.rootRank = rootRank
            opts.rootTensor = rootTensor
            work = pg.broadcast(xs, opts)
            work.wait()

        # Every rank is root once
        for i in range(self.world_size):
            # Run with 1 input tensor
            x = fn(torch.tensor([self.rank]))
            broadcast([x], i, 0)
            # TODO(#38095): Replace assertEqualIgnoreType. See issue #38095
            self.assertEqualIgnoreType(torch.tensor([i]), x)

            # Run with 2 input tensors
            num = 2
            for j in range(num):
                xs = [
                    fn(torch.tensor([self.rank * num + 0.0])),
                    fn(torch.tensor([self.rank * num + 1.0])),
                ]

                broadcast(xs, i, j)
                # TODO(#38095): Replace assertEqualIgnoreType. See issue #38095
                self.assertEqualIgnoreType(torch.tensor([i * num + j]), xs[0])
                # TODO(#38095): Replace assertEqualIgnoreType. See issue #38095
                self.assertEqualIgnoreType(torch.tensor([i * num + j]), xs[1])

        # Test overloaded convenience function
        x = torch.tensor([self.rank + 1.0])
        work = pg.broadcast(x, root=0)
        work.wait()
        self.assertEqual(torch.tensor([1.0]), x)

    def test_broadcast_basics(self):
        self._test_broadcast_basics(lambda t: t.clone())

    @skip_if_not_multigpu
    def test_broadcast_basics_cuda(self):
        self._test_broadcast_basics(lambda t: t.clone().cuda())

    def _test_broadcast_stress(self, inputs):
        store = c10d.FileStore(self.file_name, self.world_size)
        pg = c10d.ProcessGroupGloo(store, self.rank, self.world_size, self.opts(threads=8))
        work_handles = [
            pg.broadcast(inputs[i], root=(i % self.world_size))
            for i in range(len(inputs))
        ]
        for i, work_handle in enumerate(work_handles):
            work_handle.wait()
            self.assertEqual(
                torch.tensor([
                    (i * self.world_size) + (i % self.world_size)
                ]),
                inputs[i],
                msg=("Mismatch in iteration %d" % i),
            )

    def test_broadcast_stress(self):
        inputs = [torch.tensor([i * self.world_size + self.rank]) for i in range(1000)]
        self._test_broadcast_stress(inputs)

    @skip_if_not_multigpu
    @skip_if_rocm
    def test_broadcast_stress_cuda(self):
        inputs = [torch.tensor([i * self.world_size + self.rank]).cuda() for i in range(1000)]
        self._test_broadcast_stress(inputs)

    def test_allreduce_checks(self):
        store = c10d.FileStore(self.file_name, self.world_size)
        pg = c10d.ProcessGroupGloo(store, self.rank, self.world_size, self.opts())

        t1 = torch.zeros([1], dtype=torch.float32)
        t2 = torch.zeros([1], dtype=torch.float64)
        t3 = torch.zeros([2], dtype=torch.float32)

        with self.assertRaisesRegex(ValueError, "requires non-empty tensor list"):
            opts = c10d.AllreduceOptions()
            pg.allreduce([], opts)

        with self.assertRaisesRegex(ValueError, "invalid tensor type"):
            opts = c10d.AllreduceOptions()
            pg.allreduce([t1, t2], opts)

        with self.assertRaisesRegex(ValueError, "invalid tensor size"):
            opts = c10d.AllreduceOptions()
            pg.allreduce([t1, t3], opts)

    def _test_allreduce_basics(self, fn):
        store = c10d.FileStore(self.file_name, self.world_size)
        pg = c10d.ProcessGroupGloo(store, self.rank, self.world_size, self.opts())

        # Single input tests
        tests = simple_reduce_tests(self.rank, self.world_size)
        for (op, input, output) in tests:
            opts = c10d.AllreduceOptions()
            opts.reduceOp = op
            tensor = fn(input)
            work = pg.allreduce([tensor], opts)
            work.wait()
            # TODO(#38095): Replace assertEqualIgnoreType. See issue #38095
            self.assertEqualIgnoreType(output, tensor)

        # Multi input tests
        tests = simple_multi_input_reduce_tests(self.rank, self.world_size)
        for (op, inputs, output) in tests:
            opts = c10d.AllreduceOptions()
            opts.reduceOp = op
            tensors = [fn(input) for input in inputs]
            work = pg.allreduce(tensors, opts)
            work.wait()
            for tensor in tensors:
                # TODO(#38095): Replace assertEqualIgnoreType. See issue #38095
                self.assertEqualIgnoreType(output, tensor)

        # Test overloaded convenience function (defaults to using sum)
        x = fn(torch.tensor([self.rank + 1.0]))
        work = pg.allreduce(x)
        work.wait()
        self.assertEqual(torch.tensor([float(self.world_size * (self.world_size + 1) / 2)]), x)

    def test_allreduce_basics(self):
        self._test_allreduce_basics(lambda t: t.clone())

    @skip_if_not_multigpu
    def test_allreduce_basics_cuda(self):
        self._test_allreduce_basics(lambda t: t.clone().cuda())

    def _test_allreduce_stress(self, inputs):
        store = c10d.FileStore(self.file_name, self.world_size)
        pg = c10d.ProcessGroupGloo(store, self.rank, self.world_size, self.opts(threads=8))
        work_handles = [pg.allreduce(inputs[i]) for i in range(len(inputs))]
        for i, work_handle in enumerate(work_handles):
            work_handle.wait()
            # TODO(#38095): Replace assertEqualIgnoreType. See issue #38095
            self.assertEqualIgnoreType(
                torch.tensor([
                    (i * self.world_size) +
                    (self.world_size * (self.world_size - 1) / 2)
                ]),
                inputs[i],
                msg=("Mismatch in iteration %d" % i),
            )

    def test_allreduce_stress(self):
        inputs = [torch.tensor([i + self.rank]) for i in range(1000)]
        self._test_allreduce_stress(inputs)

    @skip_if_not_multigpu
    def test_allreduce_stress_cuda(self):
        inputs = [torch.tensor([i + self.rank]).cuda() for i in range(1000)]
        self._test_allreduce_stress(inputs)

    def test_allreduce_coalesced_checks(self):
        store = c10d.FileStore(self.file_name, self.world_size)
        pg = c10d.ProcessGroupGloo(store, self.rank, self.world_size, self.opts())

        t1 = torch.zeros(1, dtype=torch.float32)
        t2 = torch.zeros(1, dtype=torch.float64)
        t3 = torch.sparse_coo_tensor([[0]], [1], size=(1,))

        with self.assertRaisesRegex(ValueError, "requires non-empty tensor list"):
            opts = c10d.AllreduceCoalescedOptions()
            pg.allreduce_coalesced([], opts)

        with self.assertRaisesRegex(ValueError, "tensors must all have the same type"):
            opts = c10d.AllreduceCoalescedOptions()
            pg.allreduce_coalesced([t1, t2], opts)

        with self.assertRaisesRegex(ValueError, "invalid tensor layout at index"):
            opts = c10d.AllreduceCoalescedOptions()
            pg.allreduce_coalesced([t1, t3], opts)

        with self.assertRaisesRegex(ValueError, "unsupported layout"):
            opts = c10d.AllreduceCoalescedOptions()
            pg.allreduce_coalesced([t3, t3.clone()], opts)

    @skip_if_lt_x_gpu(1)
    def test_allreduce_coalesced_checks_cuda(self):
        store = c10d.FileStore(self.file_name, self.world_size)
        pg = c10d.ProcessGroupGloo(store, self.rank, self.world_size, self.opts())

        t1 = torch.zeros(1, dtype=torch.float32)

        with self.assertRaisesRegex(ValueError, "unsupported device type"):
            opts = c10d.AllreduceCoalescedOptions()
            pg.allreduce_coalesced([t1.cuda(), t1.cuda()], opts)

    def _test_allreduce_coalesced_basics(self, fn):
        store = c10d.FileStore(self.file_name, self.world_size)
        pg = c10d.ProcessGroupGloo(store, self.rank, self.world_size, self.opts())

        test_cases = simple_coalesced_reduce_tests(self.rank, self.world_size)
        for op, inputs, outputs in test_cases:
            opts = c10d.AllreduceCoalescedOptions()
            opts.reduceOp = op
            tensors = [fn(x) for x in inputs]
            work = pg.allreduce_coalesced(tensors, opts)
            work.wait()
            for result_tensor, expected in zip(tensors, outputs):
                # TODO(#38095): Replace assertEqualIgnoreType. See issue #38095
                self.assertEqualIgnoreType(result_tensor, expected)

    def test_allreduce_coalesced_basics(self):
        self._test_allreduce_coalesced_basics(lambda t: t.clone())

    def _test_allreduce_coalesced_stress(self, inputs):
        store = c10d.FileStore(self.file_name, self.world_size)
        pg = c10d.ProcessGroupGloo(store, self.rank, self.world_size, self.opts(threads=8))
        work_handles = [pg.allreduce_coalesced(input) for input in inputs]
        for i, work_handle in enumerate(work_handles):
            work_handle.wait()
            # TODO(#38095): Replace assertEqualIgnoreType. See issue #38095
            self.assertEqualIgnoreType(
                2 * [torch.tensor([(i * self.world_size) + (self.world_size * (self.world_size - 1) / 2)])],
                inputs[i],
                msg="Mismatch in interation {}".format(i)
            )

    def test_allreduce_coalesced_stress(self):
        inputs = [2 * [torch.tensor([i + self.rank])] for i in range(1000)]
        self._test_allreduce_coalesced_stress(inputs)

    def test_sparse_allreduce_checks(self):
        store = c10d.FileStore(self.file_name, self.world_size)
        pg = c10d.ProcessGroupGloo(store, self.rank, self.world_size, self.opts())

        t1 = torch.zeros([1])
        t2 = torch.sparse_coo_tensor([[0]], [1], size=(2,))
        t3 = torch.sparse_coo_tensor([[0]], [1], size=(4,))

        with self.assertRaisesRegex(ValueError, "requires non-empty tensor list"):
            opts = c10d.AllreduceOptions()
            pg.allreduce([], opts)

        with self.assertRaisesRegex(ValueError, "invalid tensor layout"):
            opts = c10d.AllreduceOptions()
            pg.allreduce([t1, t2], opts)

        with self.assertRaisesRegex(ValueError, "invalid tensor size"):
            opts = c10d.AllreduceOptions()
            pg.allreduce([t2, t3], opts)

        # Sparse allreduce only works with c10d.ReduceOp.SUM.
        for op in [c10d.ReduceOp.PRODUCT, c10d.ReduceOp.MIN, c10d.ReduceOp.MAX]:
            with self.assertRaisesRegex(ValueError, "unsupported reduction operation"):
                opts = c10d.AllreduceOptions()
                opts.reduceOp = op
                pg.allreduce([t3], opts)

    def _test_sparse_allreduce_basics(self, fn):
        store = c10d.FileStore(self.file_name, self.world_size)
        pg = c10d.ProcessGroupGloo(store, self.rank, self.world_size, self.opts())

        for num_inputs_per_rank in [1, 2]:
            tests = simple_sparse_reduce_tests(
                self.rank,
                self.world_size,
                num_inputs=num_inputs_per_rank)
            for (inputs, outputs) in tests:
                tensors = [fn(input) for input in inputs]
                work = pg.allreduce(tensors)
                work.wait()
                self.assertEqual(tensors, outputs)
                self.assertEqual(work.result(), outputs)

    def test_sparse_allreduce_basics(self):
        self._test_sparse_allreduce_basics(lambda t: t)

    @skip_if_not_multigpu
    @skip_if_rocm
    def test_sparse_allreduce_basics_cuda(self):
        self._test_sparse_allreduce_basics(lambda t: t.clone().cuda())

    def test_scatter_checks(self):
        store = c10d.FileStore(self.file_name, self.world_size)
        pg = c10d.ProcessGroupGloo(store, self.rank, self.world_size, self.opts())

        t1 = torch.zeros([1], dtype=torch.float32)
        t2 = torch.zeros([1], dtype=torch.float64)
        t3 = torch.zeros([2], dtype=torch.float32)

        with self.assertRaisesRegex(ValueError, "invalid root rank"):
            opts = c10d.ScatterOptions()
            opts.rootRank = -1
            pg.scatter([t1], [], opts)

        with self.assertRaisesRegex(ValueError, "invalid root rank"):
            opts = c10d.ScatterOptions()
            opts.rootRank = self.world_size
            pg.scatter([t1], [], opts)

        with self.assertRaisesRegex(ValueError, "requires a single-element output tensor list"):
            opts = c10d.ScatterOptions()
            opts.rootRank = 0
            pg.scatter([], [], opts)

        with self.assertRaisesRegex(ValueError, "requires a single-element output tensor list"):
            opts = c10d.ScatterOptions()
            opts.rootRank = 0
            pg.scatter([t1, t1], [], opts)

        with self.assertRaisesRegex(ValueError, "requires a single-element input list"):
            opts = c10d.ScatterOptions()
            opts.rootRank = self.rank
            pg.scatter([t1], [], opts)

        with self.assertRaisesRegex(ValueError, "requires a single-element input list"):
            opts = c10d.ScatterOptions()
            opts.rootRank = self.rank
            pg.scatter([t1], [[t1] * self.world_size, [t1] * self.world_size], opts)

        desired_list_size = self.world_size
        incorrect_list_size = self.world_size - 1
        err_str = "Incorrect input list size {}. Input list size should be {}"
        with self.assertRaisesRegex(ValueError, err_str.format(incorrect_list_size, desired_list_size)):
            opts = c10d.ScatterOptions()
            opts.rootRank = self.rank
            pg.scatter([t1], [[t1] * incorrect_list_size], opts)

        incorrect_list_size = self.world_size + 1
        with self.assertRaisesRegex(ValueError, err_str.format(incorrect_list_size, desired_list_size)):
            opts = c10d.ScatterOptions()
            opts.rootRank = self.rank
            pg.scatter([t1], [[t1] * incorrect_list_size], opts)

        with self.assertRaisesRegex(ValueError, "invalid tensor type"):
            opts = c10d.ScatterOptions()
            opts.rootRank = self.rank
            pg.scatter([t1], [[t2] * self.world_size], opts)

        with self.assertRaisesRegex(ValueError, "invalid tensor size"):
            opts = c10d.ScatterOptions()
            opts.rootRank = self.rank
            pg.scatter([t1], [[t3] * self.world_size], opts)

        with self.assertRaisesRegex(ValueError, "requires empty input on non-root"):
            opts = c10d.ScatterOptions()
            opts.rootRank = (self.rank + 1) % self.world_size
            pg.scatter([t1], [[t1] * self.world_size], opts)

    def _test_scatter_basics(self, fn):
        store = c10d.FileStore(self.file_name, self.world_size)
        pg = c10d.ProcessGroupGloo(store, self.rank, self.world_size, self.opts())

        # Preallocate tensors for input/output
        input = [fn(torch.tensor([self.rank])) for _ in range(self.world_size)]
        outputs = [fn(torch.tensor([-1])) for _ in range(self.world_size)]

        # Take turns being the scatter root and accumulate work items
        work = []
        for i in range(self.world_size):
            opts = c10d.ScatterOptions()
            opts.rootRank = i
            if i == self.rank:
                work.append(pg.scatter([outputs[i]], [input], opts))
            else:
                work.append(pg.scatter([outputs[i]], [], opts))

        # Wait for work to complete
        for i in range(self.world_size):
            work[i].wait()
            self.assertEqual(torch.tensor([i]), outputs[i])

    def test_scatter_basics(self):
        self._test_scatter_basics(lambda t: t.clone())

    @skip_if_not_multigpu
    def test_scatter_basics_cuda(self):
        self._test_scatter_basics(lambda t: t.clone().cuda())

    def _test_scatter_stress(self, inputs, fn):
        store = c10d.FileStore(self.file_name, self.world_size)
        pg = c10d.ProcessGroupGloo(store, self.rank, self.world_size, self.opts(threads=8))
        outputs = [
            [fn(torch.tensor([-1])) for _ in range(self.world_size)]
            for _ in range(len(inputs))
        ]
        work_handles = []
        for i in range(len(inputs)):
            for root in range(self.world_size):
                opts = c10d.ScatterOptions()
                opts.rootRank = root
                if root == self.rank:
                    work = pg.scatter([outputs[i][root]], [[fn(e) for e in inputs[i]]], opts)
                else:
                    work = pg.scatter([outputs[i][root]], [], opts)
                work_handles.append(work)

        for i, work_handle in enumerate(work_handles):
            work_handle.wait()
            iter = i // self.world_size
            root = i % self.world_size

            self.assertEqual(
                torch.tensor([iter + root]),
                outputs[iter][root],
                msg=("Mismatch in iteration %d for rank %d" % (iter, root)),
            )

    def test_scatter_stress(self):
        inputs = [
            [torch.tensor([i + self.rank]) for _ in range(self.world_size)]
            for i in range(1000)
        ]
        self._test_scatter_stress(inputs, lambda t: t.clone())

    @unittest.skip("Test is flaky, see https://github.com/pytorch/pytorch/issues/15963")
    @skip_if_not_multigpu
    def test_scatter_stress_cuda(self):
        inputs = [
            [torch.tensor([i + self.rank]) for _ in range(self.world_size)]
            for i in range(1000)
        ]
        self._test_scatter_stress(inputs, lambda t: t.clone().cuda())

    def test_gather_checks(self):
        store = c10d.FileStore(self.file_name, self.world_size)
        pg = c10d.ProcessGroupGloo(store, self.rank, self.world_size, self.opts())

        t1 = torch.zeros([1], dtype=torch.float32)
        t2 = torch.zeros([1], dtype=torch.float64)
        t3 = torch.zeros([2], dtype=torch.float32)

        with self.assertRaisesRegex(ValueError, "invalid root rank"):
            opts = c10d.GatherOptions()
            opts.rootRank = -1
            pg.gather([], [t1], opts)

        with self.assertRaisesRegex(ValueError, "invalid root rank"):
            opts = c10d.GatherOptions()
            opts.rootRank = self.world_size
            pg.gather([], [t1], opts)

        with self.assertRaisesRegex(ValueError, "requires a single-element input tensor list"):
            opts = c10d.GatherOptions()
            opts.rootRank = 0
            pg.gather([], [], opts)

        with self.assertRaisesRegex(ValueError, "requires a single-element input tensor list"):
            opts = c10d.GatherOptions()
            opts.rootRank = 0
            pg.gather([], [t1, t1], opts)

        with self.assertRaisesRegex(ValueError, "requires a single-element output list"):
            opts = c10d.GatherOptions()
            opts.rootRank = self.rank
            pg.gather([], [t1], opts)

        with self.assertRaisesRegex(ValueError, "requires a single-element output list"):
            opts = c10d.GatherOptions()
            opts.rootRank = self.rank
            pg.gather([[t1] * self.world_size, [t1] * self.world_size], [t1], opts)

        desired_list_size = self.world_size
        incorrect_list_size = self.world_size - 1
        err_str = "Incorrect output list size {}. Output list size should be {}"
        with self.assertRaisesRegex(ValueError, err_str.format(incorrect_list_size, desired_list_size)):
            opts = c10d.GatherOptions()
            opts.rootRank = self.rank
            pg.gather([[t1] * incorrect_list_size], [t1], opts)

        incorrect_list_size = self.world_size + 1
        with self.assertRaisesRegex(ValueError, err_str.format(incorrect_list_size, desired_list_size)):
            opts = c10d.GatherOptions()
            opts.rootRank = self.rank
            pg.gather([[t1] * incorrect_list_size], [t1], opts)

        with self.assertRaisesRegex(ValueError, "invalid tensor type"):
            opts = c10d.GatherOptions()
            opts.rootRank = self.rank
            pg.gather([[t2] * self.world_size], [t1], opts)

        with self.assertRaisesRegex(ValueError, "invalid tensor size"):
            opts = c10d.GatherOptions()
            opts.rootRank = self.rank
            pg.gather([[t3] * self.world_size], [t1], opts)

        with self.assertRaisesRegex(ValueError, "requires empty output on non-root"):
            opts = c10d.GatherOptions()
            opts.rootRank = (self.rank + 1) % self.world_size
            pg.gather([[t1] * self.world_size], [t1], opts)

    def _test_gather_basics(self, fn):
        store = c10d.FileStore(self.file_name, self.world_size)
        pg = c10d.ProcessGroupGloo(store, self.rank, self.world_size, self.opts())

        # Preallocate tensors for input/output
        input = [fn(torch.tensor([self.rank]))]
        outputs = [fn(torch.tensor([-1])) for _ in range(self.world_size)]

        # Take turns being the gather root and accumulate work items
        work = []
        for i in range(self.world_size):
            opts = c10d.GatherOptions()
            opts.rootRank = i
            if i == self.rank:
                work.append(pg.gather([outputs], input, opts))
            else:
                work.append(pg.gather([], input, opts))

        # Wait for work to complete
        expected = [torch.tensor([rank]) for rank in range(self.world_size)]
        for i in range(self.world_size):
            work[i].wait()
            if i == self.rank:
                self.assertEqual(expected, outputs)

    def test_gather_basics(self):
        self._test_gather_basics(lambda t: t.clone())

    @skip_if_not_multigpu
    def test_gather_basics_cuda(self):
        self._test_gather_basics(lambda t: t.clone().cuda())

    def _test_gather_stress(self, inputs, fn):
        store = c10d.FileStore(self.file_name, self.world_size)
        pg = c10d.ProcessGroupGloo(store, self.rank, self.world_size, self.opts(threads=8))
        work_handles = []
        outputs = [
            [
                [fn(torch.tensor([-1])) for _ in range(self.world_size)]
            ] for _ in range(len(inputs))
        ]
        expected_outputs = [
            [
                [torch.tensor([i + j]) for j in range(self.world_size)]
            ] for i in range(len(inputs))
        ]
        for i in range(len(inputs)):
            for root in range(self.world_size):
                opts = c10d.GatherOptions()
                opts.rootRank = root
                if root == self.rank:
                    work = pg.gather(outputs[i], [fn(inputs[i])], opts)
                else:
                    work = pg.gather([], [fn(inputs[i])], opts)
                work_handles.append(work)

        for i, work_handle in enumerate(work_handles):
            work_handle.wait()
            iter = i // self.world_size
            root = i % self.world_size
            if root == self.rank:
                self.assertEqual(
                    expected_outputs[iter],
                    outputs[iter],
                    msg=("Mismatch in iteration %d for root %d" % (iter, root))
                )

    def test_gather_stress(self):
        inputs = [torch.tensor([i + self.rank]) for i in range(1000)]
        self._test_gather_stress(inputs, lambda t: t.clone())

    @skip_if_not_multigpu
    @skip_if_rocm
    def test_gather_stress_cuda(self):
        inputs = [torch.tensor([i + self.rank]).cuda() for i in range(1000)]
        self._test_gather_stress(inputs, lambda t: t.clone().cuda())

    def test_allgather_checks(self):
        store = c10d.FileStore(self.file_name, self.world_size)
        pg = c10d.ProcessGroupGloo(store, self.rank, self.world_size, self.opts())

        t1 = torch.zeros([1], dtype=torch.float32)
        t2 = torch.zeros([1], dtype=torch.float64)
        t3 = torch.zeros([2], dtype=torch.float32)

        with self.assertRaisesRegex(ValueError, "requires non-empty input tensor list"):
            pg.allgather([], [])

        with self.assertRaisesRegex(ValueError, "requires input/output tensor lists to have the same length"):
            pg.allgather([], [t1])

        with self.assertRaisesRegex(ValueError, "requires input/output tensor lists to have the same length"):
            pg.allgather([[t1] * self.world_size, [t1] * self.world_size], [t1])

        with self.assertRaisesRegex(ValueError, "invalid output tensor list"):
            pg.allgather([[t1] * (self.world_size - 1)], [t1])

        with self.assertRaisesRegex(ValueError, "invalid output tensor list"):
            pg.allgather([[t1] * (self.world_size + 1)], [t1])

        with self.assertRaisesRegex(ValueError, "invalid tensor type"):
            pg.allgather([[t1, t1] * (self.world_size), [t1, t1] * (self.world_size)], [t1, t2])

        with self.assertRaisesRegex(ValueError, "invalid tensor size"):
            pg.allgather([[t1, t1] * (self.world_size), [t1, t1] * (self.world_size)], [t1, t3])

        with self.assertRaisesRegex(ValueError, "invalid tensor type"):
            pg.allgather([([t1, t2] * (self.world_size))[:self.world_size]], [t1])

        with self.assertRaisesRegex(ValueError, "invalid tensor size"):
            pg.allgather([([t1, t3] * (self.world_size))[:self.world_size]], [t1])

    def _test_allgather_basics(self, fn):
        store = c10d.FileStore(self.file_name, self.world_size)
        pg = c10d.ProcessGroupGloo(store, self.rank, self.world_size, self.opts())

        # Run with N input tensor per rank
        for n in [1, 2, 3]:
            input = [
                fn(torch.tensor([n * self.rank + i])) for i in range(n)
            ]
            output = [
                [
                    fn(torch.tensor([-1])) for _ in range(n * self.world_size)
                ] for _ in range(n)
            ]
            expected_output = [
                [
                    torch.tensor([i]) for i in range(n * self.world_size)
                ] for _ in range(n)
            ]
            work = pg.allgather(output, input)
            work.wait()
            self.assertEqual(expected_output, output)

    def test_allgather_basics(self):
        self._test_allgather_basics(lambda t: t.clone())

    @skip_if_not_multigpu
    def test_allgather_basics_cuda(self):
        self._test_allgather_basics(lambda t: t.clone().cuda())

    def _test_allgather_stress(self, inputs, fn):
        store = c10d.FileStore(self.file_name, self.world_size)
        pg = c10d.ProcessGroupGloo(store, self.rank, self.world_size, self.opts(threads=8))
        work_handles = []
        outputs = [
            [
                [fn(torch.tensor([-1])) for _ in range(self.world_size)]
            ] for _ in range(len(inputs))
        ]
        expected_outputs = [
            [
                [torch.tensor([i + j]) for j in range(self.world_size)]
            ] for i in range(len(inputs))
        ]
        for i in range(len(inputs)):
            work = pg.allgather(outputs[i], [fn(inputs[i])])
            work_handles.append(work)

        for i, work_handle in enumerate(work_handles):
            work_handle.wait()
            self.assertEqual(
                expected_outputs[i],
                outputs[i],
                msg=("Mismatch in iteration %d" % i),
            )

    def test_allgather_stress(self):
        inputs = [torch.tensor([i + self.rank]) for i in range(1000)]
        self._test_allgather_stress(inputs, lambda t: t.clone())

    @skip_if_not_multigpu
    @skip_if_rocm
    def test_allgather_stress_cuda(self):
        inputs = [torch.tensor([i + self.rank]).cuda() for i in range(1000)]
        self._test_allgather_stress(inputs, lambda t: t.clone().cuda())

    def test_allgather_coalesced_checks(self):
        store = c10d.FileStore(self.file_name, self.world_size)
        pg = c10d.ProcessGroupGloo(store, self.rank, self.world_size, self.opts())
        dummy_input = [torch.zeros([1], dtype=torch.float32)]
        dummy_output_lists = [
            [torch.zeros([1], dtype=torch.float32)] for _ in range(self.world_size)
        ]

        # One of output tensors does not match input list.
        dummy_output_lists[0] = [torch.zeros([0], dtype=torch.float32)]
        with self.assertRaisesRegex(ValueError,
                                    "invalid size of output tensor at index 0"):
            c10d.all_gather_coalesced(dummy_output_lists, dummy_input, pg)

        # One of output tensors does not match input list.
        dummy_output_lists[0] = [torch.zeros([1], dtype=torch.float64)]
        with self.assertRaisesRegex(ValueError,
                                    "invalid tensor type at index 0"):
            c10d.all_gather_coalesced(dummy_output_lists, dummy_input, pg)

        # Output lists have too many elements
        dummy_output_lists = [
            [
                torch.zeros([1], dtype=torch.float32)
            ] for _ in range(self.world_size + 1)
        ]
        with self.assertRaisesRegex(ValueError,
                                    "output lists should be equal to world size"):
            c10d.all_gather_coalesced(dummy_output_lists, dummy_input, pg)

        # Output is not a list of lists.
        dummy_output_lists = [torch.zeros([0], dtype=torch.float32)]
        with self.assertRaisesRegex(RuntimeError,
                                    "Invalid function argument.*output_tensor_lists"):
            c10d.all_gather_coalesced(dummy_output_lists, dummy_input, pg)

    def test_reduce_checks(self):
        store = c10d.FileStore(self.file_name, self.world_size)
        pg = c10d.ProcessGroupGloo(store, self.rank, self.world_size, self.opts())

        t1 = torch.zeros([1], dtype=torch.float32)

        with self.assertRaisesRegex(ValueError, "invalid root rank"):
            opts = c10d.ReduceOptions()
            opts.rootRank = -1
            opts.rootTensor = 0
            pg.reduce([t1], opts)

        with self.assertRaisesRegex(ValueError, "invalid root rank"):
            opts = c10d.ReduceOptions()
            opts.rootRank = self.world_size
            opts.rootTensor = 0
            pg.reduce([t1], opts)

        with self.assertRaisesRegex(ValueError, "invalid root tensor"):
            opts = c10d.ReduceOptions()
            opts.rootRank = self.rank
            opts.rootTensor = 1
            pg.reduce([t1], opts)

        with self.assertRaisesRegex(ValueError, "requires a single-element tensor list"):
            opts = c10d.ReduceOptions()
            opts.rootRank = self.rank
            opts.rootTensor = 0
            pg.reduce([t1, t1], opts)

    def _test_reduce_basics(self, fn):
        store = c10d.FileStore(self.file_name, self.world_size)
        pg = c10d.ProcessGroupGloo(store, self.rank, self.world_size, self.opts())
        for (op, input, output) in simple_reduce_tests(self.rank, self.world_size):
            for root in range(self.world_size):
                opts = c10d.ReduceOptions()
                opts.reduceOp = op
                opts.rootRank = root
                tmp = fn(input)
                work = pg.reduce([tmp], opts)
                work.wait()
                if root == self.rank:
                    # TODO(#38095): Replace assertEqualIgnoreType. See issue #38095
                    self.assertEqualIgnoreType(output, tmp)

    def test_reduce_basics(self):
        self._test_reduce_basics(lambda t: t.clone())

    @skip_if_not_multigpu
    def test_reduce_basics_cuda(self):
        self._test_reduce_basics(lambda t: t.clone().cuda())

    def _test_reduce_stress(self, inputs):
        store = c10d.FileStore(self.file_name, self.world_size)
        pg = c10d.ProcessGroupGloo(store, self.rank, self.world_size, self.opts(threads=8))
        work_handles = []
        outputs = []
        for i in range(len(inputs)):
            for root in range(self.world_size):
                opts = c10d.ReduceOptions()
                opts.rootRank = root
                tmp = inputs[i].clone()
                outputs.append(tmp)
                work = pg.reduce([tmp], opts)
                work_handles.append(work)

        for i, work_handle in enumerate(work_handles):
            work_handle.wait()
            iter = i // self.world_size
            root = i % self.world_size
            if root == self.rank:
                # TODO(#38095): Replace assertEqualIgnoreType. See issue #38095
                self.assertEqualIgnoreType(
                    torch.tensor([
                        (iter * self.world_size) +
                        (self.world_size * (self.world_size - 1) / 2)
                    ]),
                    outputs[i],
                    msg=("Mismatch in iteration %d with root rank %d" % (iter, root)),
                )

    def test_reduce_stress(self):
        inputs = [torch.tensor([i + self.rank]) for i in range(1000)]
        self._test_reduce_stress(inputs)

    @skip_if_not_multigpu
    @skip_if_rocm
    def test_reduce_stress_cuda(self):
        inputs = [torch.tensor([i + self.rank]).cuda() for i in range(1000)]
        self._test_reduce_stress(inputs)

    def test_send_recv_all_to_all(self):
        store = c10d.FileStore(self.file_name, self.world_size)
        pg = c10d.ProcessGroupGloo(store, self.rank, self.world_size, self.opts())

        # Preallocate tensors for input/output
        inputs = [torch.tensor([self.rank]) for _ in range(self.world_size)]
        outputs = [torch.tensor([-1]) for _ in range(self.world_size)]

        # Issue sends
        send_work = []
        for i in range(self.world_size):
            if i == self.rank:
                continue
            send_work.append(pg.send([inputs[i]], i, 0))

        # Issue recvs
        recv_work = []
        for i in range(self.world_size):
            if i == self.rank:
                continue
            recv_work.append(pg.recv([outputs[i]], i, 0))

        # Wait for sends to complete
        for work in send_work:
            work.wait()
            self.assertTrue(work.is_completed())

        # Wait for recvs to complete
        for work in recv_work:
            work.wait()
            self.assertTrue(work.is_completed())

        # Test that every output other than our own contains the respective rank
        for i in range(self.world_size):
            if i == self.rank:
                continue
            self.assertEqual(torch.tensor([i]), outputs[i])

    def test_barrier_implies_wait(self):
        store = c10d.FileStore(self.file_name, self.world_size)
        pg = c10d.ProcessGroupGloo(store, self.rank, self.world_size)

        # Kick off allreduce operations
        size = (100, 100)
        num = 16
        tensors = [torch.full(size, float(i)) for i in range(num)]
        for tensor in tensors:
            # Note: leak the returned work handle
            pg.allreduce(tensor)

        # Barrier should ensure all previous work has completed
        pg.barrier().wait()

        for i, tensor in enumerate(tensors):
            self.assertEqual(torch.full(size, float(i * self.world_size)), tensor)

    def test_round_robin(self):
        num_process_groups = 2
        store = c10d.FileStore(self.file_name, self.world_size)
        pg = c10d._round_robin_process_groups([
            c10d.ProcessGroupGloo(
                c10d.PrefixStore(str(i), store),
                self.rank,
                self.world_size)
            for i in range(num_process_groups)
        ])

        # Run a few collectives so that we have called each process group
        for _ in range(num_process_groups + 1):
            tensor = torch.full([100, 100], float(self.rank))
            pg.broadcast(tensor, root=0).wait()
            self.assertEqual(torch.full([100, 100], 0.), tensor)

    def test_round_robin_create_destroy(self):
        store = c10d.FileStore(self.file_name, self.world_size)

        def create(num, prefix):
            return c10d._round_robin_process_groups([
                c10d.ProcessGroupGloo(
                    c10d.PrefixStore("%s/%d" % (prefix, i), store),
                    self.rank,
                    self.world_size)
                for i in range(num)
            ])

        # Run create/use/destroy twice
        for i in range(2):
            num_process_groups = 2
            pg = create(num=num_process_groups, prefix=i)
            for _ in range(3):
                tensor = torch.ones([10, 10])
                pg.allreduce(tensor).wait()
                self.assertEqual(torch.full([10, 10], float(self.world_size)), tensor)
            del pg


@requires_nccl()
class ProcessGroupNCCLTest(TestCase):
    MAIN_PROCESS_RANK = 0

    def setUp(self):
        self.rank = self.MAIN_PROCESS_RANK
        self.world_size = 1
        self.file = tempfile.NamedTemporaryFile(delete=False)
        self.num_gpus = torch.cuda.device_count()
        if self.num_gpus < 2:
            raise unittest.SkipTest("NCCL test requires 2+ GPUs")

    def tearDown(self):
        pass

    def test_empty_tensors(self):
        store = c10d.FileStore(self.file.name, self.world_size)
        pg = c10d.ProcessGroupNCCL(store, self.rank, self.world_size)

        xs = [torch.cuda.FloatTensor([])]
        pg.broadcast(xs).wait()
        self.assertEqual(0, xs[0].numel())

        pg.allreduce(xs).wait()
        self.assertEqual(0, xs[0].numel())

        pg.reduce(xs).wait()
        self.assertEqual(0, xs[0].numel())

        ys = [[torch.cuda.FloatTensor([]) for _ in range(self.world_size)]]
        pg.allgather(ys, xs).wait()
        for y in ys[0]:
            self.assertEqual(0, y.numel())

        ys = [torch.cuda.FloatTensor([])]
        xs = [[torch.cuda.FloatTensor([]) for _ in range(self.world_size)]]
        pg.reduce_scatter(ys, xs).wait()
        self.assertEqual(0, ys[0].numel())

    def test_broadcast_ops(self):
        store = c10d.FileStore(self.file.name, self.world_size)
        pg = c10d.ProcessGroupNCCL(store, self.rank, self.world_size)

        def broadcast(xs, rootRank, rootTensor):
            opts = c10d.BroadcastOptions()
            opts.rootRank = rootRank
            opts.rootTensor = rootTensor
            work = pg.broadcast(xs, opts)
            work.wait()

        # for every root tensor
        for rt in range(self.num_gpus):
            tensors = []
            for i in range(self.num_gpus):
                tensors.append(torch.tensor([i]).cuda(i))

            broadcast(tensors, self.rank, rt)

            for i in range(self.num_gpus):
                self.assertEqual(tensors[i], tensors[rt])

    def test_allreduce_ops(self):
        store = c10d.FileStore(self.file.name, self.world_size)
        pg = c10d.ProcessGroupNCCL(store, self.rank, self.world_size)

        def allreduce(tensors, op):
            opts = c10d.AllreduceOptions()
            opts.reduceOp = op
            work = pg.allreduce(tensors, opts)
            work.wait()

        # Sum
        tensors = []
        for i in range(self.num_gpus):
            tensors.append(torch.tensor([i + 1]).cuda(i))

        allreduce(tensors, c10d.ReduceOp.SUM)

        for i in range(self.num_gpus):
            # TODO(#38095): Replace assertEqualIgnoreType. See issue #38095
            self.assertEqualIgnoreType(
                torch.tensor([float(self.num_gpus * (self.num_gpus + 1) / 2)]),
                tensors[i])

        # Product
        tensors = []
        for i in range(self.num_gpus):
            tensors.append(torch.tensor([i + 1]).cuda(i))

        allreduce(tensors, c10d.ReduceOp.PRODUCT)

        for i in range(self.num_gpus):
            # TODO(#38095): Replace assertEqualIgnoreType. See issue #38095
            self.assertEqualIgnoreType(
                torch.tensor([float(math.factorial(self.num_gpus))]),
                tensors[i])

        # Min
        tensors = []
        for i in range(self.num_gpus):
            tensors.append(torch.tensor([i + 1]).cuda(i))

        allreduce(tensors, c10d.ReduceOp.MIN)

        for i in range(self.num_gpus):
            # TODO(#38095): Replace assertEqualIgnoreType. See issue #38095
            self.assertEqualIgnoreType(torch.tensor([1.0]), tensors[i])

        # Max
        tensors = []
        for i in range(self.num_gpus):
            tensors.append(torch.tensor([i + 1]).cuda(i))

        allreduce(tensors, c10d.ReduceOp.MAX)

        for i in range(self.num_gpus):
            self.assertEqual(torch.tensor([self.num_gpus]), tensors[i])

        for op in (c10d.ReduceOp.BAND, c10d.ReduceOp.BOR, c10d.ReduceOp.BXOR):
            with self.assertRaisesRegex(RuntimeError, "Cannot use " + str(op) + " with NCCL"):
                allreduce(tensors, op)

    def test_reduce_ops(self):
        store = c10d.FileStore(self.file.name, self.world_size)
        pg = c10d.ProcessGroupNCCL(store, self.rank, self.world_size)

        def reduce(xs, rootRank, rootTensor, op=None):
            opts = c10d.ReduceOptions()
            opts.rootRank = rootRank
            opts.rootTensor = rootTensor
            if op:
                opts.reduceOp = op
            work = pg.reduce(xs, opts)
            work.wait()

        # for every root tensor
        for rt in range(self.num_gpus):
            tensors = []
            for i in range(self.num_gpus):
                tensors.append(torch.tensor([i + 1]).cuda(i))

            reduce(tensors, self.rank, rt)

            # TODO(#38095): Replace assertEqualIgnoreType. See issue #38095
            self.assertEqualIgnoreType(
                torch.tensor([float(self.num_gpus * (self.num_gpus + 1) / 2)]),
                tensors[rt])

            for op in (c10d.ReduceOp.BAND, c10d.ReduceOp.BOR, c10d.ReduceOp.BXOR):
                with self.assertRaisesRegex(RuntimeError, "Cannot use " + str(op) + " with NCCL"):
                    reduce(tensors, self.rank, rt, op)

    def test_allgather_ops(self):
        store = c10d.FileStore(self.file.name, self.world_size)
        pg = c10d.ProcessGroupNCCL(store, self.rank, self.world_size)

        def allgather(output_ts, input_ts):
            work = pg.allgather(output_ts, input_ts)
            work.wait()

        tensors = []
        output_ts = [[] for _ in range(self.num_gpus)]

        for idx, ls in enumerate(output_ts):
            for _ in range(self.world_size * self.num_gpus):
                ls.append(torch.tensor([0]).cuda(idx))

        for i in range(self.num_gpus):
            tensors.append(torch.tensor([i]).cuda(i))

        allgather(output_ts, tensors)

        # Verification
        for device_ts in output_ts:
            for s_idx, t in enumerate(device_ts):
                self.assertEqual(torch.tensor([s_idx]), t)

    def test_reduce_scatter_ops(self):
        store = c10d.FileStore(self.file.name, self.world_size)
        pg = c10d.ProcessGroupNCCL(store, self.rank, self.world_size)

        def reduce_scatter(outputs, input_lists, op):
            opts = c10d.ReduceScatterOptions()
            opts.reduceOp = op
            work = pg.reduce_scatter(outputs, input_lists, opts)
            work.wait()

        virtual_rank = self.rank * self.world_size
        virtual_world_size = self.num_gpus * self.world_size

        output = [
            torch.tensor([0]).cuda(i)
            for i in range(self.num_gpus)
        ]

        #           0                   1                   2
        #   0   [0..11]             [1..12]
        #   1   [3..14]
        #   2
        #   3

        # Sum
        tensor_lists = [
            [
                torch.tensor([self.rank * self.num_gpus + i + j]).cuda(i)
                for j in range(virtual_world_size)
            ]
            for i in range(self.num_gpus)
        ]

        reduce_scatter(output, tensor_lists, c10d.ReduceOp.SUM)

        for i in range(self.num_gpus):
            expected = torch.tensor([
                float(self.num_gpus * (self.num_gpus - 1) / 2) +
                (virtual_rank + i) * virtual_world_size
            ])
            # TODO(#38095): Replace assertEqualIgnoreType. See issue #38095
            self.assertEqualIgnoreType(expected, output[i])

        # Min
        reduce_scatter(output, tensor_lists, c10d.ReduceOp.MIN)

        for i in range(self.num_gpus):
            expected = torch.tensor([self.rank * self.world_size + i])
            self.assertEqual(expected, output[i])

        # Max
        reduce_scatter(output, tensor_lists, c10d.ReduceOp.MAX)

        for i in range(self.num_gpus):
            expected = torch.tensor(
                [self.rank * self.world_size + i + virtual_world_size - 1]
            )
            self.assertEqual(expected, output[i])

        # Product
        tensor_lists = [
            [
                torch.tensor([
                    (self.rank * self.num_gpus + i + j) % virtual_world_size + 1
                ]).cuda(i)
                for j in range(virtual_world_size)
            ]
            for i in range(self.num_gpus)
        ]

        reduce_scatter(output, tensor_lists, c10d.ReduceOp.PRODUCT)

        for i in range(self.num_gpus):
            expected = torch.tensor([float(math.factorial(virtual_world_size))])
            # TODO(#38095): Replace assertEqualIgnoreType. See issue #38095
            self.assertEqualIgnoreType(expected, output[i])

    def test_barrier(self):
        store = c10d.FileStore(self.file.name, self.world_size)
        pg = c10d.ProcessGroupNCCL(store, self.rank, self.world_size)

        def allreduce(tensors):
            opts = c10d.AllreduceOptions()
            work = pg.allreduce(tensors, opts)
            return work

        # Making the collective to operate on
        # 1, 2, 3, 4, .... self.num_gpus GPUs
        tensors_list = [[] for _ in range(2, self.num_gpus + 1)]
        for i in range(2, self.num_gpus + 1):
            for j in range(i):
                tensors_list[i - 2].append(torch.tensor([j + 1]).cuda(j))

        works = []
        for tensors in tensors_list:
            work = allreduce(tensors)
            works.append(work)

        # Barrier will ensure that all previous work is completed
        pg.barrier().wait()

        for i in range(2, self.num_gpus + 1):
            for j in range(i):
                # TODO(#38095): Replace assertEqualIgnoreType. See issue #38095
                self.assertEqualIgnoreType(
                    torch.tensor([float(i * (i + 1) / 2)]),
                    tensors_list[i - 2][j])


class Net(nn.Module):
    def __init__(self):
        super(Net, self).__init__()
        self.fc1 = nn.Linear(2, 10, bias=False)
        self.fc2 = nn.Linear(10, 50, bias=False)
        self.fc3 = nn.Linear(50, 4, bias=False)
        self.relu = nn.ReLU()

    def forward(self, x):
        x = self.relu(self.fc1(x))
        x = self.relu(self.fc2(x))
        x = self.fc3(x)
        return F.softmax(x, dim=1)


class DoubleGpuNet(nn.Module):
    def __init__(self, gpus):
        super(DoubleGpuNet, self).__init__()
        self.fc1 = nn.Linear(2, 10, bias=False).to(gpus[0])
        self.fc2 = nn.Linear(10, 50, bias=False).to(gpus[1])
        self.fc3 = nn.Linear(50, 4, bias=False).to(gpus[1])
        self.relu = nn.ReLU()
        self.no_grad_param = nn.Parameter(torch.tensor([2, 2]).long(),
                                          requires_grad=False).to(gpus[0])

    def forward(self, x):
        dev0 = self.fc1.weight.device
        dev1 = self.fc2.weight.device
        x = self.relu(self.fc1(x.to(dev0)))
        x = self.relu(self.fc2(x.to(dev1)))
        x = self.fc3(x)
        return F.softmax(x, dim=1).to(dev0)


class QuadraGpuNet(nn.Module):
    def __init__(self, gpus):
        super(QuadraGpuNet, self).__init__()
        self.fc1 = nn.Linear(2, 10, bias=False).to(gpus[0])
        self.fc2 = nn.Linear(10, 50, bias=False).to(gpus[1])
        self.fc3 = nn.Linear(50, 4, bias=False).to(gpus[2])
        self.fc4 = nn.Linear(4, 4, bias=False).to(gpus[3])
        self.relu = nn.ReLU()
        self.no_grad_param = nn.Parameter(torch.tensor([2, 2]).long(),
                                          requires_grad=False).to(gpus[0])

    def forward(self, x):
        dev0 = self.fc1.weight.device
        dev1 = self.fc2.weight.device
        dev2 = self.fc3.weight.device
        dev3 = self.fc4.weight.device
        x = self.relu(self.fc1(x.to(dev0)))
        x = self.relu(self.fc2(x.to(dev1)))
        x = self.relu(self.fc3(x.to(dev2)))
        x = self.fc4(x.to(dev3))
        return F.softmax(x, dim=1).to(dev0)


class ConvNet(nn.Module):
    def __init__(self, gpus, layouts, dtypes):
        super(ConvNet, self).__init__()
        self.dtypes = dtypes
        if isinstance(gpus, list):
            self.layer_gpus = gpus
        else:
            gpus = [gpus] * 4
        self.conv0 = torch.nn.Conv2d(8, 16, (2, 2)).to(device=gpus[0], memory_format=layouts[0], dtype=dtypes[0])
        self.conv1 = torch.nn.Conv2d(16, 32, (2, 2)).to(device=gpus[1], memory_format=layouts[1], dtype=dtypes[1])
        self.conv2 = torch.nn.Conv2d(32, 16, (2, 2)).to(device=gpus[2], memory_format=layouts[2], dtype=dtypes[2])
        self.conv3 = torch.nn.Conv2d(16, 8, (2, 2)).to(device=gpus[3], memory_format=layouts[3], dtype=dtypes[3])

    def forward(self, x):
        x = x.to(self.dtypes[0])
        # Could say
        # x = self.conv0(x).to(device=self.conv1.weight.device, dtype=self.dtypes[1])
        # etc.  But I don't want to appeal to the weights' devices directly, because part of this test's purpose
        # is to verify weights are where expected if the model gets replicated.
        gpus = self.layer_gpus if hasattr(self, "layer_gpus") else [x.device] * 4
        x = self.conv0(x).to(device=gpus[1], dtype=self.dtypes[1])
        x = self.conv1(x).to(device=gpus[2], dtype=self.dtypes[2])
        x = self.conv2(x).to(device=gpus[3], dtype=self.dtypes[3])
        return self.conv3(x)


class Task(nn.Module):
    def __init__(self):
        super().__init__()
        self.p = nn.Parameter(torch.ones(2, 2))

    def forward(self, x):
        return self.p + x


class TestDdpCommHook(nn.Module):
    def __init__(self):
        super().__init__()
        self.t0 = Task()

    def forward(self, x, rank):
        return self.t0(x + rank)


@unittest.skipIf(TEST_WITH_TSAN, "TSAN is not fork-safe since we're forking in a multi-threaded environment")
class DistributedDataParallelTest(MultiProcessTestCase):
    def setUp(self):
        super(DistributedDataParallelTest, self).setUp()
        self._fork_processes()

    def tearDown(self):
        # DistributedDataParallel test doesn't seem to call FileStore destructor
        # TODO: investigate this test and the test is known to have issues
        # Use this hack to remove files for that test
        try:
            os.remove(self.file_name)
        except OSError:
            pass

    @property
    def world_size(self):
        return 2

    def _prepare_single_device_module(self, process_group, devices, device_ids, global_batch_size):
        model = Net()
        ddp_model = DistributedDataParallel(
            copy.deepcopy(model).to(devices[0]),
            device_ids=device_ids,
            process_group=process_group,
            bucket_cap_mb=0.001)

        model.to(devices[0])

        input = torch.randn(global_batch_size, 2).to(devices[0])
        target = torch.randn(global_batch_size, 4).to(devices[0])

        return model, ddp_model, input, target

    def _prepare_multi_device_module(self, process_group, devices, device_ids, global_batch_size):
        self.assertTrue(
            len(devices) == 2 or len(devices) == 4,
            "unexpected devices for ddp tests {}".format(devices))
        if len(devices) == 2:
            model = DoubleGpuNet(devices)
        elif len(devices) == 4:
            model = QuadraGpuNet(devices)

        ddp_model = DistributedDataParallel(
            copy.deepcopy(model),
            device_ids=device_ids,
            process_group=process_group,
            bucket_cap_mb=0.001)

        input = torch.randn(global_batch_size, 2).cuda(devices[0])
        target = torch.randn(global_batch_size, 4)

        return model, ddp_model, input, target

    def _test_ddp_with_process_group(self, process_group, devices, device_ids, multi_device=False):
        """
        Note: we pass down `device_ids` all the way to DistributedDataParallel
        as part of the test. Below you find tests that either use a list of
        integers, a list of `torch.Device` instances, or an empty list.
        The `devices` argument is used to control placement of the model and
        must always be specified as list of `torch.Device` instances.
        """
        local_batch_size = len(devices)
        global_batch_size = self.world_size * local_batch_size

        if multi_device:
            model, ddp_model, input, target = \
                self._prepare_multi_device_module(
                    process_group, devices, device_ids, global_batch_size)
        else:
            model, ddp_model, input, target = \
                self._prepare_single_device_module(
                    process_group, devices, device_ids, global_batch_size)

        def step_model(model, input, target):
            model.train()
            output = model(input)
            loss = F.mse_loss(output, target.to(output.device))
            loss.backward()

        def update_parameters(model):
            for param in model.parameters():
                with torch.no_grad():
                    param -= param.grad
                param.grad = None

        # check two model parameters over 2 iterations
        for iteration in range(2):
            # single cpu/gpu training
            step_model(model, input, target)

            # DDP training, DDP scatters subsets of input_cpu to nodes/GPUs
            step_model(ddp_model,
                       input[self.rank * local_batch_size: (self.rank + 1) * local_batch_size],
                       target[self.rank * local_batch_size: (self.rank + 1) * local_batch_size])

            # Update weights and run a second iteration to shake out errors
            update_parameters(model)
            update_parameters(ddp_model)
            self.assertEqual(len(list(model.parameters())), len(list(ddp_model.parameters())))
            for i, j in zip(model.parameters(), ddp_model.parameters()):
                self.assertEqual(i, j)

            # Shuffle the input so that DDP input is different
            torch.manual_seed(1337 + iteration)
            input = input[torch.randperm(global_batch_size)]

    def _test_gloo_backend(self, devices, device_ids, multi_device=False):
        store = c10d.FileStore(self.file_name, self.world_size)
        options = c10d.ProcessGroupGloo.Options()
        options.devices = [c10d.ProcessGroupGloo.create_device(interface=LOOPBACK)]
        process_group = c10d.ProcessGroupGloo(store, self.rank, self.world_size, options)
        self._test_ddp_with_process_group(process_group, devices, device_ids, multi_device)

    @requires_gloo()
    def test_gloo_backend_cpu_module(self):
        self._test_gloo_backend([torch.device('cpu')], [])

    @requires_gloo()
    @skip_if_not_multigpu
    def test_gloo_backend_1gpu_module_device_ids_integer_list(self):
        int_devices = gpus_for_rank(self.world_size)[self.rank][:1]
        devices = list([torch.device('cuda:' + str(i)) for i in int_devices])
        self._test_gloo_backend(devices, int_devices)

    @requires_gloo()
    @skip_if_not_multigpu
    def test_gloo_backend_1gpu_module_device_ids_torch_device_list(self):
        int_devices = gpus_for_rank(self.world_size)[self.rank][:1]
        devices = list([torch.device('cuda:' + str(i)) for i in int_devices])
        self._test_gloo_backend(devices, devices)

    @requires_gloo()
    @skip_if_lt_x_gpu(4)
    def test_gloo_backend_2gpu_module(self):
        int_devices = gpus_for_rank(self.world_size)[self.rank][:2]
        devices = list([torch.device('cuda:' + str(i)) for i in int_devices])
        self._test_gloo_backend(devices, [], multi_device=True)

    @requires_gloo()
    @skip_if_lt_x_gpu(8)
    def test_gloo_backend_4gpu_module(self):
        int_devices = gpus_for_rank(self.world_size)[self.rank][:4]
        devices = list([torch.device('cuda:' + str(i)) for i in int_devices])
        self._test_gloo_backend(devices, [], multi_device=True)

    def _test_nccl_backend(self, devices, device_ids, multi_device=False):
        store = c10d.FileStore(self.file_name, self.world_size)
        process_group = c10d.ProcessGroupNCCL(store, self.rank, self.world_size)
        self._test_ddp_with_process_group(process_group, devices, device_ids, multi_device)

    @requires_nccl()
    @skip_if_not_multigpu
    def test_nccl_backend_1gpu_module_device_ids_integer_list(self):
        int_devices = gpus_for_rank(self.world_size)[self.rank][:1]
        devices = list([torch.device('cuda:' + str(i)) for i in int_devices])
        self._test_nccl_backend(devices, int_devices)

    @requires_nccl()
    @skip_if_not_multigpu
    def test_nccl_backend_1gpu_module_device_ids_torch_device_list(self):
        int_devices = gpus_for_rank(self.world_size)[self.rank][:1]
        devices = list([torch.device('cuda:' + str(i)) for i in int_devices])
        self._test_nccl_backend(devices, devices)

    @requires_nccl()
    @skip_if_lt_x_gpu(4)
    def test_nccl_backend_2gpu_module(self):
        int_devices = gpus_for_rank(self.world_size)[self.rank][:2]
        devices = list([torch.device('cuda:' + str(i)) for i in int_devices])
        self._test_nccl_backend(devices, [], multi_device=True)

    @requires_nccl()
    @skip_if_lt_x_gpu(8)
    def test_nccl_backend_4gpu_module(self):
        int_devices = gpus_for_rank(self.world_size)[self.rank][:4]
        devices = list([torch.device('cuda:' + str(i)) for i in int_devices])
        self._test_nccl_backend(devices, [], multi_device=True)

    @requires_nccl()
    @skip_if_lt_x_gpu(4)
    def test_ddp_multi_device_module_config(self):
        gpus = gpus_for_rank(self.world_size)[self.rank]

        self.assertTrue(len(gpus) >= 2, "expecting at least 2 gpus per process")

        store = c10d.FileStore(self.file_name, self.world_size)
        process_group = c10d.ProcessGroupNCCL(store, self.rank, self.world_size)

        gpus = gpus[:2]
        model = DoubleGpuNet(gpus)

        with self.assertRaisesRegex(AssertionError, "output_device .* single-device GPU"):
            ddp_model = DistributedDataParallel(
                model, output_device=gpus[1], process_group=process_group)

        with self.assertRaisesRegex(AssertionError, "device_ids .* single-device GPU"):
            ddp_model = DistributedDataParallel(
                model, device_ids=gpus, process_group=process_group)

        with self.assertRaisesRegex(AssertionError, "input module must be on the same type of devices"):
            model.fc1 = model.fc1.cpu()
            ddp_model = DistributedDataParallel(model, process_group=process_group)

        model = model.cpu()
        with self.assertRaisesRegex(AssertionError, "device_ids .* single-device GPU"):
            ddp_model = DistributedDataParallel(
                model, device_ids=gpus, process_group=process_group)

    @requires_nccl()
    @skip_if_not_multigpu
    def test_fp16(self):
        store = c10d.FileStore(self.file_name, self.world_size)
        process_group = c10d.ProcessGroupNCCL(store, self.rank, self.world_size)

        gpus = gpus_for_rank(self.world_size)[self.rank]
        model = nn.Linear(1, 1, bias=False).cuda(gpus[0]).half()
        nn.init.constant_(model.weight, 1)
        ddp_model = DistributedDataParallel(
            model,
            device_ids=[gpus[0]],
            process_group=process_group,
            bucket_cap_mb=0.001,
        )

        # Input 2**15, so that the gradients will overflow with a
        # world_size of 2, unless we normalize the gradient by the
        # world_size before the reduction
        input = torch.tensor([[2**15]]).cuda(gpus[0]).half()

        # Step model
        ddp_model.train()
        output = ddp_model(input)
        loss = output.sum()
        loss.backward()

        self.assertFalse(
            any(torch.isinf(p.grad).any() for p in ddp_model.parameters())
        )

    @requires_nccl()
    @skip_if_not_multigpu
    def test_arbitrary_forward_return_value(self):
        """
        Note: this test can be sped up by only running it on a CPU module
        once DistributedDataParallel supports them.
        """
        store = c10d.FileStore(self.file_name, self.world_size)
        process_group = c10d.ProcessGroupNCCL(store, self.rank, self.world_size)

        class ForwardReturnValueModule(nn.Module):
            def __init__(self):
                super(ForwardReturnValueModule, self).__init__()
                self.fc1 = nn.Linear(2, 10, bias=False)
                self.fc2 = nn.Linear(10, 4, bias=False)
                self.fc3 = nn.Linear(4, 4, bias=False)
                self.relu = nn.ReLU()

            def forward(self, x, fn):
                x = self.relu(self.fc1(x))
                x = self.relu(self.fc2(x))
                # The first softmax does NOT include fc3 in its autograd graph
                # whereas the second softmax DOES. If we pass only the first
                # tensor we see in the output to the reducer, it marks the
                # gradient for fc3 as ready (because it doesn't show up). If
                # downstream uses of this return value choose to differentiate
                # against the second output tensor, it would still receive a
                # gradient and a callback for this tensor, resulting in a crash.
                return fn(
                    F.softmax(x, dim=1),
                    F.softmax(self.fc3(x), dim=1),
                )

        device_id = gpus_for_rank(self.world_size)[self.rank][0]
        model = DistributedDataParallel(
            ForwardReturnValueModule().float().to(device_id),
            device_ids=[device_id],
            process_group=process_group,
        )

        batch_size = 4
        criterion = nn.CrossEntropyLoss()
        input = torch.rand([batch_size, 2], dtype=torch.float)
        target = torch.LongTensor([random.randrange(4) for _ in range(batch_size)]).to(device_id)

        # Always run "backward" to ensure the reducer is called by autograd.
        # If we don't correctly capture the output tensors from the return value,
        # the reducer won't see a hook for the unused parameter, and throw an error.
        # The correct capture is what we're testing in this function.
        def test(box, unbox):
            output = model(input, fn=box)
            loss = criterion(unbox(output), target)
            loss.backward()

        # Test with identity return value
        test(
            box=lambda x, y: (x, y),
            unbox=lambda obj: obj[1],
        )

        # Test with list return value
        test(
            box=lambda x, y: ["foo", x, "bar", y],
            unbox=lambda obj: obj[3],
        )

        # Test with tuple return value
        test(
            box=lambda x, y: ("foo", x, "bar", y),
            unbox=lambda obj: obj[3],
        )

        # Test with dict return value
        test(
            box=lambda x, y: {"foo": "bar", "a": x, "b": y},
            unbox=lambda obj: obj["b"],
        )

        # Test with list with dict return value
        test(
            box=lambda x, y: ["foo", "bar", {"a": x, "b": y}],
            unbox=lambda obj: obj[2]["b"],
        )

        # Test with dict with list return value
        test(
            box=lambda x, y: {"foo": "bar", "list": [0, x, 1, y]},
            unbox=lambda obj: obj["list"][3],
        )

    @requires_nccl()
    @skip_if_not_multigpu
    def test_find_unused_parameters_kwarg(self):
        """
        Note: this test can be sped up by only running it on a CPU module
        once DistributedDataParallel supports them.
        """
        store = c10d.FileStore(self.file_name, self.world_size)
        process_group = c10d.ProcessGroupNCCL(store, self.rank, self.world_size)

        class FindUnusedParametersModule(nn.Module):
            def __init__(self):
                super(FindUnusedParametersModule, self).__init__()
                self.fc1 = nn.Linear(2, 10, bias=False)
                self.fc2 = nn.Linear(10, 4, bias=False)
                self.fc3 = nn.Linear(4, 4, bias=False)
                self.relu = nn.ReLU()

            def forward(self, x):
                x = self.relu(self.fc1(x))
                x = self.relu(self.fc2(x))
                # Return the fc3 module so that the caller can invoke it
                # outside of the forward function. While this is bad practice,
                # we can use it to trigger a reducer error.
                return (F.softmax(x, dim=1), self.fc3)

        device_id = gpus_for_rank(self.world_size)[self.rank][0]
        batch_size = 4
        criterion = nn.CrossEntropyLoss()
        input = torch.rand([batch_size, 2], dtype=torch.float)
        target = torch.LongTensor([random.randrange(4) for _ in range(batch_size)]).to(device_id)

        def test_find_unused_parameters(find_unused_parameters, test_default=False):
            if test_default:
                model = DistributedDataParallel(
                    FindUnusedParametersModule().float().to(device_id),
                    device_ids=[device_id],
                    process_group=process_group,
                )
            else:
                model = DistributedDataParallel(
                    FindUnusedParametersModule().float().to(device_id),
                    device_ids=[device_id],
                    process_group=process_group,
                    find_unused_parameters=find_unused_parameters,
                )

            output, fc3 = model(input)
            output = fc3(output)
            loss = criterion(output, target)
            loss.backward()

        # First test that finding unused params under these conditions is to
        # trigger an error when `backward` is called (because fc3 is an unused
        # parameter and will therefore be marked ready twice).
        try:
            test_find_unused_parameters(True)
        except Exception as ex:
            self.assertTrue(
                str(ex).startswith("Expected to mark a variable ready only once."))
        else:
            self.fail("Expected exception")

        # Then test that the default behavior can be overridden by setting
        # `find_unused_parameters=False`.
        try:
            test_find_unused_parameters(False)
        except Exception as ex:
            self.fail("Unexpected exception: %s" % ex)

        # Test find_unused_parameters defaults to False
        try:
            test_find_unused_parameters(True, test_default=True)
        except Exception as ex:
            self.fail("Unexpected exception: %s" % ex)

    @requires_gloo()
    @skip_if_lt_x_gpu(2)
    def test_global_local_unused_params_grad(self):
        """
        By simulating a multi-task training, this test is to make sure:
        1) DDP does not touch the grad of globally unused parameters.
        2) DDP does update the grad of locally unused parameters.
        """
        class GlobalLocalUnusedParamModule(nn.Module):
            def __init__(self):
                super(GlobalLocalUnusedParamModule, self).__init__()
                self.t0 = Task()
                self.t1 = Task()
                self.task_unused = Task()

            def task_parameters(self):
                return (self.t0.p, self.t1.p, self.task_unused.p)

            def forward(self, x, rank):
                return self.t0(x) if rank == 0 else self.t1(x)

        def run_and_verify_grad(model):
            # Run forward
            output = model(8, self.rank)

            # The grads of all parameters should be None at this point.
            t0_p, t1_p, task_unused_p = model.module.task_parameters()
            self.assertIsNone(t0_p.grad)
            self.assertIsNone(t1_p.grad)
            self.assertIsNone(task_unused_p.grad)

            # Run backward
            output.mean().backward()

            # Now locally unused parameter should have grad updated on all ranks.
            # However the globally unused parameter should still have None grad.
            self.assertIsNotNone(t0_p.grad)
            self.assertIsNotNone(t1_p.grad)
            self.assertIsNone(task_unused_p.grad)

        store = c10d.FileStore(self.file_name, self.world_size)
        process_group = c10d.ProcessGroupGloo(store, self.rank, self.world_size)

        # Test on CPU
        cpu_model = DistributedDataParallel(
            GlobalLocalUnusedParamModule().cpu(),
            process_group=process_group,
            find_unused_parameters=True,
        )
        run_and_verify_grad(cpu_model)

        # Test on GPU
        device_id = gpus_for_rank(self.world_size)[self.rank][0]
        gpu_model = DistributedDataParallel(
            GlobalLocalUnusedParamModule().to(device_id),
            device_ids=[device_id],
            process_group=process_group,
            find_unused_parameters=True,
        )
        run_and_verify_grad(gpu_model)

    @requires_gloo()
    @skip_if_lt_x_gpu(2)
    def test_find_unused_parameters_when_unused_parameters_empty(self):
        """
        An empty unused_parameters array does not imply find_unused_parameters =
        false. This test makes sure that DDP allreduces unused parameters
        accordingly where the forward pass in some process uses all parameters.
        This unit test creates a module that uses all parameters in rank = 0, and
        has unused parameters in other ranks.
        """
        class FindUnusedParamModule(nn.Module):
            def __init__(self):
                super(FindUnusedParamModule, self).__init__()
                self.t0 = Task()
                self.t1 = Task()

            def task_parameters(self):
                return (self.t0.p, self.t1.p)

            def forward(self, x, rank):
                return self.t1(self.t0(x)) if rank == 0 else self.t1(x)

        def run_and_verify_grad(model):
            # Run forward
            output = model(8, self.rank)

            # The grads of all parameters should be None at this point.
            [self.assertIsNone(t_p.grad) for t_p in model.module.task_parameters()]

            # Run backward
            output.mean().backward()

            # Now locally unused parameter should have grad updated on all ranks.
            [self.assertIsNotNone(t_p.grad) for t_p in model.module.task_parameters()]

        store = c10d.FileStore(self.file_name, self.world_size)
        process_group = c10d.ProcessGroupGloo(store, self.rank, self.world_size)

        # Test on CPU
        cpu_model = DistributedDataParallel(
            FindUnusedParamModule().cpu(),
            process_group=process_group,
            find_unused_parameters=True,
        )
        run_and_verify_grad(cpu_model)

        # Test on GPU
        device_id = gpus_for_rank(self.world_size)[self.rank][0]
        gpu_model = DistributedDataParallel(
            FindUnusedParamModule().to(device_id),
            device_ids=[device_id],
            process_group=process_group,
            find_unused_parameters=True,
        )
        run_and_verify_grad(gpu_model)

    @requires_nccl()
    @skip_if_not_multigpu
    def test_multiple_outputs_multiple_backward(self):
        """
        Note: this test can be sped up by only running it on a CPU module
        once DistributedDataParallel supports them.
        """
        store = c10d.FileStore(self.file_name, self.world_size)
        process_group = c10d.ProcessGroupNCCL(store, self.rank, self.world_size)

        class MultipleOutputModule(nn.Module):
            def __init__(self):
                super(MultipleOutputModule, self).__init__()

                def define_module():
                    return nn.Sequential(
                        nn.Linear(2, 10, bias=False),
                        nn.ReLU(),
                        nn.Linear(10, 4, bias=False),
                        nn.ReLU(),
                    )

                self.module0 = define_module()
                self.module1 = define_module()

            def forward(self, x):
                return (
                    F.softmax(self.module0(x), dim=1),
                    F.softmax(self.module1(x), dim=1),
                )

        device_id = gpus_for_rank(self.world_size)[self.rank][0]
        model = DistributedDataParallel(
            MultipleOutputModule().float().to(device_id),
            device_ids=[device_id],
            process_group=process_group,
        )

        batch_size = 4
        criterion = nn.CrossEntropyLoss()
        input = torch.rand([batch_size, 2], dtype=torch.float)
        target = torch.LongTensor([random.randrange(4) for _ in range(batch_size)]).to(device_id)

        # Compute loss and gradients for both outputs
        output1, output2 = model(input)
        loss1 = criterion(output1, target)
        loss1.backward()
        loss2 = criterion(output2, target)
        loss2.backward()

    @requires_nccl()
    @skip_if_not_multigpu
    def test_no_grad(self):
        """
        Note: this test can be sped up by only running it on a CPU module
        once DistributedDataParallel supports them.
        """
        store = c10d.FileStore(self.file_name, self.world_size)
        process_group = c10d.ProcessGroupNCCL(store, self.rank, self.world_size)

        class NoGradModule(nn.Module):
            def __init__(self):
                super(NoGradModule, self).__init__()
                self.fc1 = nn.Linear(2, 10, bias=False)
                self.fc2 = nn.Linear(10, 4, bias=False)
                self.relu = nn.ReLU()

            def forward(self, x):
                x = self.relu(self.fc1(x))
                x = self.relu(self.fc2(x))
                return F.softmax(x, dim=1)

        device_id = gpus_for_rank(self.world_size)[self.rank][0]
        model = DistributedDataParallel(
            NoGradModule().float().to(device_id),
            device_ids=[device_id],
            process_group=process_group,
        )

        batch_size = 4
        input = torch.rand([batch_size, 2], dtype=torch.float)

        def check_no_grads():
            for p in model.parameters():
                self.assertTrue(p.requires_grad)
                self.assertIsNone(p.grad)

        # After initialization, no parameter has their gradient set.
        check_no_grads()

        # Run `forward` function with torch.no_grad()
        with torch.no_grad():
            output = model(input)
            self.assertTrue(isinstance(output, torch.Tensor))

        # No parameter should have their gradient set.
        check_no_grads()

    @requires_nccl()
    @skip_if_not_multigpu
    def test_accumulate_gradients_no_sync(self):
        # This is the recommended way to implement accumulate grads
        int_devices = gpus_for_rank(self.world_size)[self.rank][:1]
        devices = list([torch.device('cuda:' + str(i)) for i in int_devices])
        store = c10d.FileStore(self.file_name, self.world_size)
        process_group = c10d.ProcessGroupNCCL(store, self.rank, self.world_size)
        global_batch_size = self.world_size
        local_batch_size = len(devices)

        model, ddp_model, input, target = \
            self._prepare_single_device_module(
                process_group, devices, devices, global_batch_size)

        def step_model(model, input, target):
            model.train()
            output = model(input)
            loss = F.mse_loss(output, target.to(output.device))
            loss.backward()

        # ensure accumulate grads works with no_grad
        with torch.no_grad():
            with ddp_model.no_sync():
                ddp_model.train()
                ddp_model(input)

        # check two model parameters over 2 iterations
        for iteration in range(2):
            # single cpu/gpu training
            step_model(model, input, target)

            ddp_input = input[self.rank * local_batch_size: (self.rank + 1) * local_batch_size]
            ddp_target = target[self.rank * local_batch_size: (self.rank + 1) * local_batch_size]

            if iteration % 2 == 0:
                # accumulate grads locally when iteration == 0
                with ddp_model.no_sync():
                    step_model(ddp_model, ddp_input, ddp_target)
            else:
                # sync grads when iteration == 1
                step_model(ddp_model, ddp_input, ddp_target)

            for i, j in zip(model.parameters(), ddp_model.parameters()):
                if iteration % 2 == 0:
                    self.assertNotEqual(i.grad, j.grad)
                else:
                    self.assertEqual(i.grad, j.grad)

            # Shuffle the input so that DDP input is different
            torch.manual_seed(1337 + iteration)
            input = input[torch.randperm(global_batch_size)]

    @requires_nccl()
    @skip_if_not_multigpu
    def test_accumulate_gradients_module(self):
        # This is NOT the recommended way to implement accumulating grads, but
        # we would like to make sure DDP does not mess up with the underlying
        # module.
        int_devices = gpus_for_rank(self.world_size)[self.rank][:1]
        devices = list([torch.device('cuda:' + str(i)) for i in int_devices])
        store = c10d.FileStore(self.file_name, self.world_size)
        process_group = c10d.ProcessGroupNCCL(store, self.rank, self.world_size)
        global_batch_size = self.world_size

        model, ddp_model, input, target = \
            self._prepare_single_device_module(
                process_group, devices, devices, global_batch_size)

        def step_model(model, input, target):
            model.train()
            output = model(input)
            loss = F.mse_loss(output, target.to(output.device))
            loss.backward()

        # ensure accumulate grads works with no_grad
        with torch.no_grad():
            ddp_model.train()
            ddp_model.module(input)

        # Check two model parameters over 4 iterations.
        # Use 4 iterations because we alternate between reducing and
        # not reducing and want to make sure we switch both ways.
        for iteration in range(4):
            step_model(model, input, target)

            if iteration % 2 == 0:
                # Skip gradients sync without calling prepare_for_backward
                step_model(
                    ddp_model.module,
                    input[self.rank:(self.rank + 1)],
                    target[self.rank:(self.rank + 1)])
                for i, j in zip(model.parameters(), ddp_model.parameters()):
                    self.assertNotEqual(i.grad, j.grad)
            else:
                step_model(
                    ddp_model,
                    input[self.rank:(self.rank + 1)],
                    target[self.rank:(self.rank + 1)])
                for i, j in zip(model.parameters(), ddp_model.parameters()):
                    # TODO(#38095): Replace assertEqualIgnoreType. See issue #38095
                    self.assertEqualIgnoreType(i.grad, j.grad)

            # Shuffle the input so that DDP input is different
            torch.manual_seed(1337 + iteration)
            input = input[torch.randperm(global_batch_size)]

    @requires_gloo()
    def test_ignored_output(self):
        """
        Test that the output of a model can be ignored and that there is no
        implicit requirement that `backward` gets called.
        """
        store = c10d.FileStore(self.file_name, self.world_size)
        process_group = c10d.ProcessGroupGloo(store, self.rank, self.world_size)

        class IgnoredOutput(nn.Module):
            def __init__(self):
                super(IgnoredOutput, self).__init__()
                self.fc1 = nn.Linear(2, 10, bias=False)
                self.fc2 = nn.Linear(10, 4, bias=False)
                self.relu = nn.ReLU()

            def forward(self, x):
                x = self.relu(self.fc1(x))
                x = self.relu(self.fc2(x))
                return F.softmax(x, dim=1)

        model = DistributedDataParallel(
            IgnoredOutput().float(),
            process_group=process_group,
        )

        batch_size = 4
        criterion = nn.CrossEntropyLoss()
        input = torch.rand([batch_size, 2], dtype=torch.float)
        target = torch.LongTensor([random.randrange(4) for _ in range(batch_size)])

        # Run a few iterations where we ignore the output.
        for _ in range(4):
            output = model(input)
            del output

        # Run a few iterations where we use the output.
        for _ in range(4):
            output = model(input)
            loss = criterion(output, target)
            loss.backward()

    @requires_gloo()
    def test_ignored_output_with_unused_parameters(self):
        """
        Test that the output of a model can be ignored and that there is no
        implicit requirement that `backward` gets called, if not all model
        parameters participated in computing the model output.
        """
        store = c10d.FileStore(self.file_name, self.world_size)
        process_group = c10d.ProcessGroupGloo(store, self.rank, self.world_size)

        class IgnoredOutputWithUnusedParameters(nn.Module):
            def __init__(self):
                super(IgnoredOutputWithUnusedParameters, self).__init__()
                self.fc1 = nn.Linear(2, 10, bias=False)
                self.fc2 = nn.Linear(10, 4, bias=False)
                self.fc3 = nn.Linear(4, 4, bias=False)
                self.relu = nn.ReLU()

            def forward(self, x):
                x = self.relu(self.fc1(x))
                x = self.relu(self.fc2(x))
                return F.softmax(x, dim=1)

        model = DistributedDataParallel(
            IgnoredOutputWithUnusedParameters().float(),
            process_group=process_group,
            find_unused_parameters=True,
        )

        batch_size = 4
        criterion = nn.CrossEntropyLoss()
        input = torch.rand([batch_size, 2], dtype=torch.float)
        target = torch.LongTensor([random.randrange(4) for _ in range(batch_size)])

        # Run a few iterations where we ignore the output.
        for _ in range(4):
            output = model(input)
            del output

        # Run a few iterations where we use the output.
        for _ in range(4):
            output = model(input)
            loss = criterion(output, target)
            loss.backward()

    @requires_nccl()
    @skip_if_not_multigpu
    def test_failure_recovery(self):
        store = c10d.FileStore(self.file_name, self.world_size)
        process_group = c10d.ProcessGroupNCCL(store, self.rank, self.world_size)

        # need to create a separate file for the recovered FileStore, because
        # the original one will be deleted when destructing the first FileStore.
        recovery_filename = self.file_name + "_recovery"

        if self.rank == 0:
            # the file will be deleted by the recovered FileStore
            open(recovery_filename, "w").close()

        # not necessary to run barrier here, as DDP will synchronize

        class TestModel(nn.Module):
            def __init__(self):
                super(TestModel, self).__init__()
                self.fc1 = nn.Linear(2, 10, bias=False)
                self.fc2 = nn.Linear(10, 4, bias=False)
                self.relu = nn.ReLU()

            def forward(self, x):
                x = self.relu(self.fc1(x))
                x = self.relu(self.fc2(x))
                return F.softmax(x, dim=1)

        device_id = gpus_for_rank(self.world_size)[self.rank][0]
        model = TestModel().float().to(device_id)
        ddp = DistributedDataParallel(
            model,
            device_ids=[device_id],
            process_group=process_group,
        )

        batch_size = 4
        criterion = nn.CrossEntropyLoss()
        input = torch.rand([batch_size, 2], dtype=torch.float)
        target = torch.LongTensor([random.randrange(4) for _ in range(batch_size)]).to(device_id)

        for _ in range(6):
            output = ddp(input)
            loss = criterion(output, target)
            loss.backward()

        del ddp
        del process_group
        del store  # this will delete self.file_name

        store = c10d.FileStore(recovery_filename, self.world_size)
        process_group = c10d.ProcessGroupNCCL(store, self.rank, self.world_size)
        ddp = DistributedDataParallel(
            model,
            device_ids=[device_id],
            process_group=process_group,
        )

        input = torch.rand([batch_size, 2], dtype=torch.float)
        target = torch.LongTensor([random.randrange(4) for _ in range(batch_size)]).to(device_id)
        for _ in range(6):
            output = ddp(input)
            loss = criterion(output, target)
            loss.backward()

    @requires_gloo()
    def test_sparse_gradients(self):
        store = c10d.FileStore(self.file_name, self.world_size)
        process_group = c10d.ProcessGroupGloo(store, self.rank, self.world_size)

        class SparseGradientModule(nn.Module):
            def __init__(self):
                super(SparseGradientModule, self).__init__()
                self.embedding = nn.EmbeddingBag(10, 10, sparse=True)

            def forward(self, x):
                return F.softmax(self.embedding(x), dim=1)

        # Ensure initialized weights and inputs are identical across processes
        torch.manual_seed(1337)

        vanilla_model = SparseGradientModule()
        ddp_model = DistributedDataParallel(
            copy.deepcopy(vanilla_model),
            process_group=process_group,
        )

        mult = 2
        batch_size = mult * self.world_size
        criterion = nn.CrossEntropyLoss()
        input = torch.randint(0, 10, [batch_size, 2])
        target = torch.randint(0, 10, [batch_size])

        # Run with entire batch against single process version
        criterion(vanilla_model(input), target).backward()

        # Run with partial batch against multi process version
        partial_input = input.split(mult)[self.rank]
        partial_target = target.split(mult)[self.rank]
        criterion(ddp_model(partial_input), partial_target).backward()

        # Check that the gradients are sparse and identical
        vanilla_parameter = next(vanilla_model.parameters())
        ddp_parameter = next(ddp_model.parameters())
        self.assertEqual(vanilla_parameter.grad, ddp_parameter.grad)

    def _test_grad_layout(self, replica_devices, layer_devs, local_batch_size):
        store = c10d.FileStore(self.file_name, self.world_size)
        process_group = c10d.ProcessGroupNCCL(store, self.rank, self.world_size)

        global_batch_size = local_batch_size * self.world_size

        # Carry out some trials with small buckets and some with big buckets.
        bucketsizes = (0.000001, 25)
        # Tuples of lists.  Each list describes per-layer characteristics for one trial.
        layer_formats = ([torch.contiguous_format] * 4,
                         [torch.channels_last] * 2 + [torch.contiguous_format] * 2,
                         [torch.channels_last] * 4)
        layer_dtypes = ([torch.float] * 4,
                        [torch.float] * 2 + [torch.half] * 2,
                        [torch.half] * 4)

        input_dev = layer_devs[0] if isinstance(layer_devs, list) else layer_devs
        target_dev = layer_devs[-1] if isinstance(layer_devs, list) else layer_devs
        input = torch.randn((global_batch_size, 8, 8, 8), device=input_dev, dtype=torch.float)
        target = torch.randn((global_batch_size, 8, 4, 4), device=target_dev, dtype=torch.float)
        local_batch_start = self.rank * local_batch_size
        local_batch_end = (self.rank + 1) * local_batch_size

        # Reducer.cpp sneakily creates one "initial bucket" that ignores the "bucket_cap_mb"
        # argument.  The following makes sure the initial bucket also complies.
        @contextmanager
        def first_bucket_size(ddp_bucket_mb):
            old_DEFAULT_FIRST_BUCKET_BYTES = dist._DEFAULT_FIRST_BUCKET_BYTES
            dist._DEFAULT_FIRST_BUCKET_BYTES = int(ddp_bucket_mb * 1.e6)
            try:
                yield
            finally:
                dist._DEFAULT_FIRST_BUCKET_BYTES = old_DEFAULT_FIRST_BUCKET_BYTES

        with torch.backends.cudnn.flags(enabled=True, deterministic=True, benchmark=False):
            for formats, dtypes, bucketsize in product(layer_formats, layer_dtypes, bucketsizes):
                with first_bucket_size(bucketsize):
                    model_msg = "rank = {} formats = {} dtypes = {} bucketsize = {} ".format(self.rank, formats,
                                                                                             dtypes, bucketsize)
                    try:
                        m = ConvNet(layer_devs, formats, dtypes)
                        m_ddp = DistributedDataParallel(copy.deepcopy(m),
                                                        device_ids=replica_devices,
                                                        process_group=process_group,
                                                        bucket_cap_mb=bucketsize)
                        opt = torch.optim.SGD(m.parameters(), lr=0.1)
                        opt_ddp = torch.optim.SGD(m_ddp.parameters(), lr=0.1)
                        has_half = any(p.dtype is torch.half for p in m.parameters())
                        tol = 1.e-3 if has_half else 1.e-5
                    except BaseException:
                        # Prints case-specific debugging info to narrow down failing case.
                        print("Caught exception during model creation for " + model_msg, flush=True)
                        raise
                    # 3 iters:  First iter creates grads, second iter retests after rebucketing,
                    # third iter tries zeroed grads.
                    for it in range(3):
                        iter_msg = "iter = {} ".format(it) + model_msg
                        named_msg = iter_msg
                        try:
                            F.mse_loss(m(input).float(), target).backward()
                            F.mse_loss(m_ddp(input[local_batch_start: local_batch_end]).float(),
                                       target[local_batch_start: local_batch_end]).backward()
                            for i, ((layer_name, m_child), m_ddp_child) in enumerate(zip(m.named_children(),
                                                                                         m_ddp.module.children())):
                                named_msg = layer_name + ".weight" + " " + iter_msg
                                self.assertTrue(m_child.weight.grad.is_contiguous(memory_format=formats[i]),
                                                named_msg)
                                self.assertTrue(m_ddp_child.weight.grad.is_contiguous(memory_format=formats[i]),
                                                named_msg)
                                for j, ((param_name, p), p_ddp) in enumerate(zip(m_child.named_parameters(),
                                                                                 m_ddp_child.parameters())):
                                    named_msg = layer_name + "." + param_name + " " + iter_msg
                                    self.assertEqual(p.grad, p_ddp.grad, rtol=tol, atol=tol)
                            opt.step()
                            opt_ddp.step()
                            if it == 0:
                                for p, p_ddp in zip(m.parameters(), m_ddp.parameters()):
                                    p.grad = None
                                    p_ddp.grad = None
                            else:
                                m.zero_grad()
                                m_ddp.zero_grad()
                        except BaseException:
                            # Makes sure we still get info if an error occurred somewhere other than the asserts.
                            print("Caught exception during iterations at " + named_msg, flush=True)
                            raise

    @requires_nccl()
    @skip_if_not_multigpu
    @skip_if_rocm
    def test_grad_layout_1devicemodule_1replicaperprocess(self):
        dev0 = torch.device("cuda:" + str(gpus_for_rank(self.world_size)[self.rank][0]))
        # Tells DDP to use just one device.
        replica_devices = [dev0]
        # Tells _test_grad_layout to construct ConvNet with all layers on this process's first assigned device.
        layer_devs = dev0
        local_batch_size = 8
        self._test_grad_layout(replica_devices, layer_devs, local_batch_size)

    @unittest.skipIf(True, "Reenable when DDP with multiple GPUs per process is confirmed to work")
    @requires_nccl()
    @skip_if_lt_x_gpu(4)
    @skip_if_rocm
    def test_grad_layout_1devicemodule_2replicaperprocess(self):
        int_devices = gpus_for_rank(self.world_size)[self.rank][:2]
        dev0 = torch.device("cuda:" + str(int_devices[0]))
        dev1 = torch.device("cuda:" + str(int_devices[1]))
        # Tells DDP to replicate the model to both of this process's devices.
        replica_devices = [dev0, dev1]
        # Tells _test_grad_layout to construct ConvNet with all layers on this process's first assigned device.
        layer_devs = dev0
        local_batch_size = 16
        self._test_grad_layout(replica_devices, layer_devs, local_batch_size)

    @requires_nccl()
    @skip_if_lt_x_gpu(4)
    @skip_if_rocm
    def test_grad_layout_2devicemodule(self):
        int_devices = gpus_for_rank(self.world_size)[self.rank][:2]
        dev0 = torch.device("cuda:" + str(int_devices[0]))
        dev1 = torch.device("cuda:" + str(int_devices[1]))
        # DDP's default behavior for a multi-device module is "don't replicate."
        replica_devices = None
        # Tells _test_grad_layout to constructs this process's ConvNet on 2 devices, with 2 layers on each device.
        layer_devs = [dev0] * 2 + [dev1] * 2
        local_batch_size = 8
        self._test_grad_layout(replica_devices, layer_devs, local_batch_size)

    @requires_nccl()
    @skip_if_not_multigpu
    @skip_if_rocm
    def test_param_layout_mismatch_error(self):
        store = c10d.FileStore(self.file_name, self.world_size)
        process_group = c10d.ProcessGroupNCCL(store, self.rank, self.world_size)

        dev0 = torch.device("cuda:" + str(gpus_for_rank(self.world_size)[self.rank][0]))
        layer_devs = dev0
        layer_formats = [torch.contiguous_format] * 4 if self.rank == 0 else [torch.channels_last] * 4
        layer_dtypes = [torch.float] * 4

        m = ConvNet(layer_devs, layer_formats, layer_dtypes)
        if self.rank == 0:
            m_ddp = DistributedDataParallel(m, device_ids=[dev0], process_group=process_group)
        else:
            with self.assertRaisesRegex(RuntimeError, ".* appears not to match strides of the same param in process 0"):
                m_ddp = DistributedDataParallel(m, device_ids=[dev0], process_group=process_group)

    @requires_gloo()
    def test_ddp_comm_hook_future_passing_cpu(self):
        """
        This unit test verifies whether the Future object is passed properly.
        The callback function creates a Future object and sets a value to it.
        """
        store = c10d.FileStore(self.file_name, self.world_size)
        process_group = c10d.ProcessGroupGloo(store, self.rank, self.world_size)

        # Test on CPU
        cpu_model = DistributedDataParallel(
            TestDdpCommHook().cpu(), process_group=process_group
        )

        # Register DDP Communication Hook
        cpu_model._register_comm_hook(None, self._simple_hook)

        # check whether the grads are equal to what then callback returns.
        # without the comm_hook, result would be 0.25 * torch.ones(2, 2).
        self._run_and_verify_hook(cpu_model, 8, 2 * torch.ones(2, 2))

    def _gpu_model_with_ddp_comm_hook(self, process_group, hook=None):
        device_id = gpus_for_rank(self.world_size)[self.rank][0]
        gpu_model = DistributedDataParallel(
            TestDdpCommHook().to(device_id),
            device_ids=[device_id],
            process_group=process_group,
        )

        # Register DDP Communication Hook if defined
        if hook is not None:
            gpu_model._register_comm_hook(None, hook)

        return gpu_model

    def _run_and_verify_hook(self, model, input, expected_grad):
        # Run forward
        output = model(input, self.rank)
<<<<<<< HEAD

        # Run backward
        output.mean().backward()

        [self.assertEqual(p.grad, expected_grad) for p in model.parameters()]

=======

        # Run backward
        output.mean().backward()

        [self.assertEqual(p.grad, expected_grad) for p in model.parameters()]

>>>>>>> 05f00532
    def _simple_hook(
        self, state: object, bucket: dist._GradBucket
    ) -> torch.futures.Future:
        fut = torch.futures.Future()
        fut.set_result([torch.ones_like(t) for t in bucket.get_tensors()])

        def fut_then(fut):
            # Add ones to fut's result.
            return [t + torch.ones_like(t) for t in fut.wait()]

        return fut.then(fut_then)

    @requires_gloo()
    @skip_if_lt_x_gpu(2)
    def test_ddp_comm_hook_future_passing_gpu_gloo(self):
        """
        This unit test verifies whether the Future object is passed properly using gloo backend.
        The hook callback function creates a Future object and sets a value to it.
        """
        store = c10d.FileStore(self.file_name, self.world_size)
        process_group = c10d.ProcessGroupGloo(store, self.rank, self.world_size)

        # Get GPU model with simple_hook registered.
        gpu_model = self._gpu_model_with_ddp_comm_hook(process_group, self._simple_hook)

        # check whether the grads are equal to what simple_hook's then callback returns.
        # without the comm_hook, result would be 0.25 * torch.ones(2, 2).
        self._run_and_verify_hook(gpu_model, 8, 2 * torch.ones(2, 2))

    @requires_nccl()
    @skip_if_lt_x_gpu(2)
    def test_ddp_comm_hook_future_passing_gpu_nccl(self):
<<<<<<< HEAD
        """
        This unit test verifies whether the Future object is passed properly using nccl backend.
        The hook callback function creates a Future object and sets a value to it.
=======
        """
        This unit test verifies whether the Future object is passed properly using nccl backend.
        The hook callback function creates a Future object and sets a value to it.
        """
        store = c10d.FileStore(self.file_name, self.world_size)
        process_group = c10d.ProcessGroupNCCL(store, self.rank, self.world_size)

        # Get GPU model with simple_hook registered.
        gpu_model = self._gpu_model_with_ddp_comm_hook(process_group, self._simple_hook)

        # check whether the grads are equal to what simple_hook's then callback returns.
        # without the comm_hook, result would be 0.25 * torch.ones(2, 2).
        self._run_and_verify_hook(gpu_model, 8, 2 * torch.ones(2, 2))

    @requires_nccl()
    @skip_if_lt_x_gpu(2)
    def test_ddp_comm_hook_allreduce_hook_nccl(self):
        """
        This unit test verifies whether a DDP communication hook that just calls
        allreduce gives the same result result with the case of no hook registered.
        Without the then callback, the future_value in reducer is no longer
        a PyObject, and this unit test verifies future_value is properly checked.
>>>>>>> 05f00532
        """
        store = c10d.FileStore(self.file_name, self.world_size)
        process_group = c10d.ProcessGroupNCCL(store, self.rank, self.world_size)

<<<<<<< HEAD
        # Get GPU model with simple_hook registered.
        gpu_model = self._gpu_model_with_ddp_comm_hook(process_group, self._simple_hook)

        # check whether the grads are equal to what simple_hook's then callback returns.
        # without the comm_hook, result would be 0.25 * torch.ones(2, 2).
        self._run_and_verify_hook(gpu_model, 8, 2 * torch.ones(2, 2))

    @requires_nccl()
    @skip_if_lt_x_gpu(2)
    def test_ddp_comm_hook_allreduce_hook_nccl(self):
        """
        This unit test verifies whether a DDP communication hook that just calls
        allreduce gives the same result result with the case of no hook registered.
        Without the then callback, the future_value in reducer is no longer
        a PyObject, and this unit test verifies future_value is properly checked.
=======
        def allreduce_hook(state: object, bucket: dist._GradBucket) -> torch._C.Future:
            return process_group.allreduce(bucket.get_tensors()).get_future()

        # Get GPU model with allreduce_hook registered.
        gpu_model = self._gpu_model_with_ddp_comm_hook(process_group, allreduce_hook)

        # check whether the grads are equal to what DDP without hook would return.
        self._run_and_verify_hook(gpu_model, 8, 0.25 * torch.ones(2, 2))

    @requires_nccl()
    @skip_if_lt_x_gpu(2)
    def test_ddp_comm_hook_allreduce_with_then_hook_nccl(self):
        """
        This unit test verifies whether a DDP communication hook that calls allreduce and then
        multiplies the result by ten and divides by two gives the expected result.
>>>>>>> 05f00532
        """
        store = c10d.FileStore(self.file_name, self.world_size)
        process_group = c10d.ProcessGroupNCCL(store, self.rank, self.world_size)

<<<<<<< HEAD
        def allreduce_hook(state: object, bucket: dist._GradBucket) -> torch._C.Future:
            return process_group.allreduce(bucket.get_tensors()).get_future()

        # Get GPU model with allreduce_hook registered.
        gpu_model = self._gpu_model_with_ddp_comm_hook(process_group, allreduce_hook)

        # check whether the grads are equal to what DDP without hook would return.
        self._run_and_verify_hook(gpu_model, 8, 0.25 * torch.ones(2, 2))

    @requires_nccl()
    @skip_if_lt_x_gpu(2)
    def test_ddp_comm_hook_allreduce_with_then_hook_nccl(self):
        """
        This unit test verifies whether a DDP communication hook that calls allreduce and then
        multiplies the result by ten and divides by two gives the expected result.
        """
        store = c10d.FileStore(self.file_name, self.world_size)
        process_group = c10d.ProcessGroupNCCL(store, self.rank, self.world_size)

=======
>>>>>>> 05f00532
        def allreduce_with_then_hook(
            state: object, bucket: dist._GradBucket
        ) -> torch.futures.Future:
            fut = process_group.allreduce(bucket.get_tensors()).get_future()

            def mult(fut):
                # Multiply the result by 10.
                return [10 * t for t in fut.wait()]

            def div(fut):
                # Divide the result by 2.
                return [0.5 * t for t in fut.wait()]

            return fut.then(mult).then(div)

        # Get GPU model with allreduce_with_then_hook registered.
        gpu_model = self._gpu_model_with_ddp_comm_hook(
            process_group, allreduce_with_then_hook
        )

        # check whether the grads are equal to what allreduce returns multuplied by 5.
        # without the comm_hook, result would be still 0.25 * torch.ones(2, 2).
        self._run_and_verify_hook(gpu_model, 8, 1.25 * torch.ones(2, 2))

    @requires_gloo()
    def test_ddp_invalid_comm_hook_init(self):
        """
        This unit test makes sure that register_comm_hook properly checks the format
        of hook defined by user. The Python hook must be callable. This test also
        checks whether bucket annotation checked properly if defined.
        """
        store = c10d.FileStore(self.file_name, self.world_size)
        process_group = c10d.ProcessGroupGloo(store, self.rank, self.world_size)

        model = DistributedDataParallel(TestDdpCommHook(), process_group=process_group)

        with self.assertRaisesRegex(TypeError, "Communication hook must be callable."):
            model._register_comm_hook(state=None, hook=1)

        with self.assertRaisesRegex(
            ValueError, "bucket annotation should be dist._GradBucket."
        ):

            def comm_hook(state: object, bucket: int) -> torch.futures.Future:
                return torch.futures.Future()

            model._register_comm_hook(state=None, hook=comm_hook)

    @requires_gloo()
    def test_ddp_invalid_comm_hook_return_type(self):
        """
        This test checks whether return annotation checked properly if defined. It also
        checks whether an internal error is thrown if return type is incorrect and user
        hasn't specified any return type annotation.
        """
        store = c10d.FileStore(self.file_name, self.world_size)
        process_group = c10d.ProcessGroupGloo(store, self.rank, self.world_size)

        model = DistributedDataParallel(TestDdpCommHook(), process_group=process_group)

        with self.assertRaisesRegex(
            ValueError,
            "Communication hook: return annotation should be torch.futures.Future or torch._C.Future.",
        ):

            def comm_hook(state: object, bucket: dist._GradBucket) -> int:
                return torch.futures.Future()

            model._register_comm_hook(state=None, hook=comm_hook)

        with self.assertRaisesRegex(
            RuntimeError,
            "callback must return a torch.futures.Future or torch._C.Future object, but got",
        ):

            def comm_hook(state: object, bucket: dist._GradBucket):
                return 1

            model._register_comm_hook(state=None, hook=comm_hook)

            # Run forward
            output = model(8, self.rank)

            # Run backward
            output.mean().backward()

    @requires_gloo()
    def test_ddp_comm_hook_register_just_once(self):
        """
        DDP communication hook can only be registered once. This test validates whether
        the error is thrown properly when register_comm_hook is called more than once.
        """
        store = c10d.FileStore(self.file_name, self.world_size)
        process_group = c10d.ProcessGroupGloo(store, self.rank, self.world_size)

        model = DistributedDataParallel(TestDdpCommHook(), process_group=process_group)

        def dummy_hook(state, bucket):
            fut = torch.futures.Future()
            fut.set_result(bucket.get_tensors())
            return fut

        model._register_comm_hook(None, dummy_hook)

        with self.assertRaisesRegex(
            RuntimeError, "register_comm_hook can only be called once."
        ):
            model._register_comm_hook(None, dummy_hook)


class ReducerModule(nn.Module):
    def __init__(self):
        super(ReducerModule, self).__init__()
        self.fc1 = nn.Linear(2, 10, bias=False)
        self.fc2 = nn.Linear(10, 4, bias=False)
        self.fc3 = nn.Linear(4, 4, bias=False)
        self.relu = nn.ReLU()

    def forward(self, x, use_fc3=True):
        x = self.relu(self.fc1(x)).float()
        x = self.relu(self.fc2(x)).float()
        if use_fc3:
            x = self.fc3(x).float()
        return F.softmax(x, dim=1)


@requires_gloo()
class ReducerTest(TestCase):
    def setUp(self):
        self.file = tempfile.NamedTemporaryFile(delete=False)
        self.store = c10d.FileStore(self.file.name, 1)
        self.process_group = c10d.ProcessGroupGloo(self.store, 0, 1)

    def test_single_dtype_single_bucket(self):
        model = ReducerModule()
        parameters = list(model.parameters())
        buckets = [list(range(len(parameters)))]
        dist.Reducer([parameters], buckets, self.process_group)

    def _create_mixed_precision_model(self):
        model = ReducerModule()
        model.float()
        model.fc1.double()
        return model

    def test_multi_dtype_single_bucket(self):
        model = self._create_mixed_precision_model()

        # Raise if there are multiple types per bucket.
        # In this case we create one bucket for all parameters.
        with self.assertRaises(RuntimeError):
            parameters = [list(model.parameters())]
            buckets = [list(range(len(parameters[0])))]
            dist.Reducer(parameters, buckets, self.process_group)

    def test_multi_dtype_multi_bucket(self):
        model = self._create_mixed_precision_model()
        parameters = [list(model.parameters())]
        group_by_dtype = groupby(
            range(len(parameters[0])),
            key=lambda i: parameters[0][i].dtype)
        buckets = [list(indices) for _, indices in group_by_dtype]
        dist.Reducer(parameters, buckets, self.process_group)

    def _create_reducer_for_models(self, models, find_unused_parameters=False):
        parameters = [list(model.parameters()) for model in models]
        group_by_dtype = groupby(
            range(len(parameters[0])),
            key=lambda i: parameters[0][i].dtype)
        buckets = [list(indices) for _, indices in group_by_dtype]
        return dist.Reducer(parameters, buckets, self.process_group,
                            find_unused_parameters=find_unused_parameters)

    def test_forward_backward_single_replica(self):
        batch_size = 10
        model = self._create_mixed_precision_model()
        reducer = self._create_reducer_for_models([model])
        loss = nn.CrossEntropyLoss()
        input = torch.rand([batch_size, 2], dtype=torch.double)
        target = torch.LongTensor([random.randrange(4) for _ in range(batch_size)])
        output = loss(model(input), target)
        reducer.prepare_for_backward(output)
        output.backward()

    def test_forward_backward_multi_replica(self):
        batch_size = 10
        num_replicas = 2
        models = [self._create_mixed_precision_model() for _ in range(num_replicas)]
        reducer = self._create_reducer_for_models(models)
        loss = nn.CrossEntropyLoss()
        input = torch.rand([batch_size, 2], dtype=torch.double).chunk(num_replicas)
        target = torch.LongTensor([random.randrange(4) for _ in range(batch_size)])
        outputs = [models[i](input[i]) for i in range(num_replicas)]
        output = loss(torch.cat(outputs), target)
        reducer.prepare_for_backward(output)
        output.backward()

        # The reducer will have reduced the gradients for all model replicas.
        # Verify that they are equal across model replicas.
        for parameters in zip(*[model.parameters() for model in models]):
            for parameter in parameters:
                self.assertEqual(parameters[0].grad, parameter.grad)

    def test_forward_backward_unused_parameters(self):
        batch_size = 10
        model = self._create_mixed_precision_model()
        reducer = self._create_reducer_for_models([model], find_unused_parameters=True)
        loss = nn.CrossEntropyLoss()
        input = torch.rand([batch_size, 2], dtype=torch.double)
        target = torch.LongTensor([random.randrange(4) for _ in range(batch_size)])
        output = loss(model(input, use_fc3=False), target)

        # Check that the grad of fc3 is not set.
        self.assertEqual(None, model.fc3.weight.grad)

        # Compute and accumulate gradients.
        reducer.prepare_for_backward(output)
        output.backward()

        # The reducer will have marked the grad of fc3 as ready, because
        # it doesn't show up in the autograd graph of `output`. Since fc3.weight
        # is considered being globally unused, it will be kept untouched as None.
        self.assertEqual(None, model.fc3.weight.grad)

    def test_forward_backward_optimizer(self):
        batch_size = 10
        model = self._create_mixed_precision_model()
        reducer = self._create_reducer_for_models([model], find_unused_parameters=True)
        loss = nn.CrossEntropyLoss()
        optimizer = torch.optim.Adam(model.parameters())
        for i in range(3):
            input = torch.rand([batch_size, 2], dtype=torch.double)
            target = torch.LongTensor([random.randrange(4) for _ in range(batch_size)])

            # The `zero_grad` function calls `detach_` and `zero_` on the grad
            # tensors of model parameters. If we tried to set the grad tensors
            # to a view of the reducer's bucket tensors, this would blow up.
            optimizer.zero_grad()

            # Unused parameter only in the first iteration.
            output = loss(model(input, use_fc3=(i > 0)), target)
            reducer.prepare_for_backward(output)
            output.backward()
            optimizer.step()

    def test_ddp_comm_hook_multiple_replica_check(self):
        """
        DDP communication hook does not support single process multiple device mode.
        This unit test validates this condition is properly checked by reducer.
        Related to GH Issue #42542.
        """
        num_replicas = 2
        models = [self._create_mixed_precision_model() for _ in range(num_replicas)]
        reducer = self._create_reducer_for_models(models)

        def dummy_hook(state, bucket):
            fut = torch.futures.Future()
            fut.set_result(bucket.get_tensors())
            return fut

        with self.assertRaisesRegex(
            RuntimeError,
            "Communication hook does not support single process multiple device mode.",
        ):
            dist._register_comm_hook(reducer, None, dummy_hook)


class ComputeBucketAssignmentTest(TestCase):
    def test_single_limit_single_dtype(self):
        tensors = [
            torch.empty([100], dtype=torch.float),
            torch.empty([200], dtype=torch.float),
            torch.empty([100], dtype=torch.float),
            torch.empty([50], dtype=torch.float),
        ]
        result = dist._compute_bucket_assignment_by_size(tensors, [400])
        self.assertEqual([[0], [1], [2], [3]], result)

    def test_single_limit_multi_dtype(self):
        tensors = [
            torch.empty([50], dtype=torch.float),
            torch.empty([25], dtype=torch.double),
            torch.empty([50], dtype=torch.float),
            torch.empty([25], dtype=torch.double),
            torch.empty([50], dtype=torch.float),
            torch.empty([25], dtype=torch.double),
        ]
        result = dist._compute_bucket_assignment_by_size(tensors, [400])
        self.assertEqual([[0, 2], [1, 3], [4], [5]], result)

    def test_multi_limit_single_dtype(self):
        tensors = [
            torch.empty([10], dtype=torch.float),
            torch.empty([10], dtype=torch.float),
            torch.empty([10], dtype=torch.float),
            torch.empty([10], dtype=torch.float),
        ]
        result = dist._compute_bucket_assignment_by_size(tensors, [40, 80])
        self.assertEqual([[0], [1, 2], [3]], result)

    def test_multi_limit_multi_dtype(self):
        tensors = [
            torch.empty([50], dtype=torch.float),
            torch.empty([25], dtype=torch.double),
            torch.empty([50], dtype=torch.float),
            torch.empty([25], dtype=torch.double),
            torch.empty([50], dtype=torch.float),
            torch.empty([25], dtype=torch.double),
        ]
        result = dist._compute_bucket_assignment_by_size(tensors, [200, 400])
        self.assertEqual([[0], [1], [2, 4], [3, 5]], result)


@skip_if_rocm
@unittest.skipIf(TEST_WITH_TSAN, "TSAN is not fork-safe since we're forking in a multi-threaded environment")
class NcclErrorHandlingTest(MultiProcessTestCase):
    def setUp(self):
        super(NcclErrorHandlingTest, self).setUp()
        # Need to skip return code checking for these tests since the child
        # processes don't exit cleanly.
        self.skip_return_code_checks = [
            self.test_nccl_errors_blocking_abort.__wrapped__,
            self.test_nccl_errors_blocking_sigkill.__wrapped__,
            self.test_nccl_errors_blocking_sigterm.__wrapped__,
            self.test_nccl_errors_blocking_nonzero_exit.__wrapped__,
        ]
        self._fork_processes()

    def tearDown(self):
        super(NcclErrorHandlingTest, self).tearDown()
        try:
            os.remove(self.file_name)
        except OSError:
            pass

    @property
    def op_timeout_sec(self):
        return 1

    @property
    def world_size(self):
        return 3

    def _run_all_reduce(self, pg):
        pg.allreduce(torch.rand(10).cuda(self.rank))

    @requires_nccl()
    @requires_nccl_version(2400, "Need NCCL 2.4+ for error checking")
    @skip_if_lt_x_gpu(3)
    def test_nccl_errors_nonblocking(self):
        store = c10d.FileStore(self.file_name, self.world_size)
        process_group = c10d.ProcessGroupNCCL(store, self.rank, self.world_size)
        process_group.allreduce(torch.rand(10).cuda(self.rank))
        if self.rank == 0:
            # This allreduce does not block Python thread as allreduce enqueues
            # the cuda operation, and then wait only blocks the current cuda
            # stream.
            work = process_group.allreduce(torch.rand(10).cuda(self.rank))
            work.wait()

            # Now the work scheduled next should hang forever since the previous
            # allreduce will never complete.
            t = threading.Thread(target=self._run_all_reduce, args=(process_group,))
            t.daemon = True
            t.start()
            t.join(int(get_timeout(self.id()) / 5))
            self.assertTrue(t.is_alive())

    def _test_nccl_errors_blocking(self, func):
        os.environ["NCCL_BLOCKING_WAIT"] = "1"
        store = c10d.FileStore(self.file_name, self.world_size)
        process_group = c10d.ProcessGroupNCCL(
            store,
            self.rank,
            self.world_size,
            timeout=timedelta(seconds=self.op_timeout_sec))
        process_group.allreduce(torch.rand(10).cuda(self.rank))
        if self.rank == 0:
            work = process_group.allreduce(torch.rand(10).cuda(self.rank))
            with self.assertRaisesRegex(RuntimeError, "Operation timed out!"):
                # Operation would time out in blocking mode.
                work.wait()
            # Run some GPU operations to make sure cuda does not stuck to
            # run new events. It was observed cuda could stuck if not
            # aborting nccl communicators before throwing Operation timed out
            a = torch.rand(10).cuda(self.rank)
        elif self.rank == 1:
            # Clean up structures (ex: files for FileStore before going down)
            del process_group
            func()
        else:
            # Wait for timeout
            time.sleep(2 * self.op_timeout_sec)

            # Now verify communicators on this rank have been aborted by the watchdog thread.
            self._wait_for_comm_abort(process_group)

    @requires_nccl()
    @requires_nccl_version(2400, "Need NCCL 2.4+ for error checking")
    @skip_if_lt_x_gpu(3)
    def test_nccl_errors_blocking_clean_exit(self):
        self._test_nccl_errors_blocking(lambda: sys.exit(0))

    @requires_nccl()
    @requires_nccl_version(2400, "Need NCCL 2.4+ for error checking")
    @skip_if_lt_x_gpu(3)
    def test_nccl_errors_blocking_nonzero_exit(self):
        self._test_nccl_errors_blocking(lambda: sys.exit(1))

    @requires_nccl()
    @requires_nccl_version(2400, "Need NCCL 2.4+ for error checking")
    @skip_if_lt_x_gpu(3)
    def test_nccl_errors_blocking_abort(self):
        self._test_nccl_errors_blocking(lambda: os.abort())

    @requires_nccl()
    @requires_nccl_version(2400, "Need NCCL 2.4+ for error checking")
    @skip_if_lt_x_gpu(3)
    def test_nccl_errors_blocking_sigkill(self):
        self._test_nccl_errors_blocking(lambda: os.kill(os.getpid(), signal.SIGKILL))

    @requires_nccl()
    @requires_nccl_version(2400, "Need NCCL 2.4+ for error checking")
    @skip_if_lt_x_gpu(3)
    def test_nccl_errors_blocking_sigterm(self):
        self._test_nccl_errors_blocking(lambda: os.kill(os.getpid(), signal.SIGTERM))

    @requires_nccl()
    @requires_nccl_version(2400, "Need NCCL 2.4+ for error checking")
    @skip_if_lt_x_gpu(3)
    def test_nccl_blocking_wait_with_barrier(self):
        os.environ["NCCL_BLOCKING_WAIT"] = "1"
        store = c10d.FileStore(self.file_name, self.world_size)
        process_group = c10d.ProcessGroupNCCL(
            store,
            self.rank,
            self.world_size,
            timeout=timedelta(seconds=self.op_timeout_sec))
        process_group.barrier().wait()
        if self.rank == 0:
            with self.assertRaisesRegex(RuntimeError, "Operation timed out!"):
                # This should timeout
                process_group.barrier().wait()

    def _run_invalid_nccl_blocking_wait_env(self, val):
        os.environ["NCCL_BLOCKING_WAIT"] = val
        store = c10d.FileStore(self.file_name, self.world_size)
        with self.assertRaises(RuntimeError):
            process_group = c10d.ProcessGroupNCCL(store, self.rank, self.world_size)

    @requires_nccl()
    @skip_if_lt_x_gpu(3)
    def test_invalid_nccl_blocking_wait_env(self):
        self._run_invalid_nccl_blocking_wait_env('abc')
        self._run_invalid_nccl_blocking_wait_env('-1')
        self._run_invalid_nccl_blocking_wait_env('2147483647')
        self._run_invalid_nccl_blocking_wait_env('4294967295')

    def _wait_for_comm_abort(self, process_group):
        '''
        Waits for the watchdog thread to abort communicators for the process group.
        '''
        while True:
            try:
                process_group.allreduce(torch.rand(10).cuda(self.rank))
            except Exception as e:
                if "NCCL communicator was aborted" in str(e):
                    return
                else:
                    raise e
            time.sleep(0.1)

    @requires_nccl()
    @skip_if_lt_x_gpu(3)
    @skip_if_rocm
    def test_nccl_timeout(self):
        store = c10d.FileStore(self.file_name, self.world_size)
        os.environ["NCCL_BLOCKING_WAIT"] = "1"

        # Initialize process_group.
        timeout = 1
        process_group = c10d.ProcessGroupNCCL(store, self.rank, self.world_size, timeout=timedelta(seconds=timeout))
        process_group.allreduce(torch.rand(10).cuda(self.rank)).wait()

        if self.rank == 0:
            # This should timeout in about 1 second.
            start = time.time()
            # Watchdog may abort timed out work resulting in NCCL error instead of operation timed out.
            with self.assertRaisesRegex(RuntimeError, "Operation timed out!"):
                process_group.allreduce(torch.rand(10).cuda(self.rank)).wait()
        else:
            # Sleep to ensure timeout.
            time.sleep(2 * timeout)

            self._wait_for_comm_abort(process_group)


@unittest.skipIf(TEST_WITH_TSAN, "TSAN is not fork-safe since we're forking in a multi-threaded environment")
class CommTest(MultiProcessTestCase):
    def setUp(self):
        super(CommTest, self).setUp()
        self._fork_processes()

    def tearDown(self):
        super(CommTest, self).tearDown()
        try:
            os.remove(self.file_name)
        except OSError:
            pass

    @property
    def op_timeout_sec(self):
        return 1

    @property
    def world_size(self):
        return 2

    def _test_broadcast_coalesced(self, process_group, device):
        half = torch.float16

        # No support for float16 for CPU tensors
        if device == torch.device('cpu'):
            half = torch.float32

        target = torch.arange(60, dtype=half, device=device).chunk(5)
        target += torch.arange(60, dtype=torch.float32, device=device).chunk(5)
        target += torch.arange(60, dtype=half, device=device).chunk(5)
        target += torch.arange(60, dtype=torch.float64, device=device).chunk(5)
        target += torch.arange(60, dtype=half, device=device).chunk(5)
        target += torch.arange(60, dtype=torch.float32, device=device).chunk(5)

        # The tensors to pass to broadcast are idential to the target
        # only on the process that is the root of the broadcast.
        if self.rank == 0:
            tensors = list(tensor.clone() for tensor in target)
        else:
            tensors = list(torch.empty_like(tensor) for tensor in target)

        c10d._broadcast_coalesced(
            process_group,
            tensors,
            buffer_size=256)

        self.assertEqual(tensors, target)

    @requires_nccl()
    @skip_if_not_multigpu
    def test_broadcast_coalesced_nccl(self):
        store = c10d.FileStore(self.file_name, self.world_size)
        process_group = c10d.ProcessGroupNCCL(store, self.rank, self.world_size)
        device = torch.device('cuda:%d' % self.rank)
        self._test_broadcast_coalesced(process_group, device)

    @requires_gloo()
    @skip_if_not_multigpu
    def test_broadcast_coalesced_gloo_cuda(self):
        store = c10d.FileStore(self.file_name, self.world_size)
        options = c10d.ProcessGroupGloo.Options()
        options.devices = [c10d.ProcessGroupGloo.create_device(interface=LOOPBACK)]
        process_group = c10d.ProcessGroupGloo(store, self.rank, self.world_size, options)
        device = torch.device('cuda:%d' % self.rank)
        self._test_broadcast_coalesced(process_group, device)

    @requires_gloo()
    def test_broadcast_coalesced_gloo_cpu(self):
        store = c10d.FileStore(self.file_name, self.world_size)
        options = c10d.ProcessGroupGloo.Options()
        options.devices = [c10d.ProcessGroupGloo.create_device(interface=LOOPBACK)]
        process_group = c10d.ProcessGroupGloo(store, self.rank, self.world_size, options)
        device = torch.device('cpu')
        self._test_broadcast_coalesced(process_group, device)


if __name__ == '__main__':
    assert not torch.cuda._initialized, "test_distributed must not have initialized CUDA context on main process"

    run_tests()<|MERGE_RESOLUTION|>--- conflicted
+++ resolved
@@ -3048,21 +3048,12 @@
     def _run_and_verify_hook(self, model, input, expected_grad):
         # Run forward
         output = model(input, self.rank)
-<<<<<<< HEAD
 
         # Run backward
         output.mean().backward()
 
         [self.assertEqual(p.grad, expected_grad) for p in model.parameters()]
 
-=======
-
-        # Run backward
-        output.mean().backward()
-
-        [self.assertEqual(p.grad, expected_grad) for p in model.parameters()]
-
->>>>>>> 05f00532
     def _simple_hook(
         self, state: object, bucket: dist._GradBucket
     ) -> torch.futures.Future:
@@ -3095,11 +3086,6 @@
     @requires_nccl()
     @skip_if_lt_x_gpu(2)
     def test_ddp_comm_hook_future_passing_gpu_nccl(self):
-<<<<<<< HEAD
-        """
-        This unit test verifies whether the Future object is passed properly using nccl backend.
-        The hook callback function creates a Future object and sets a value to it.
-=======
         """
         This unit test verifies whether the Future object is passed properly using nccl backend.
         The hook callback function creates a Future object and sets a value to it.
@@ -3122,49 +3108,10 @@
         allreduce gives the same result result with the case of no hook registered.
         Without the then callback, the future_value in reducer is no longer
         a PyObject, and this unit test verifies future_value is properly checked.
->>>>>>> 05f00532
         """
         store = c10d.FileStore(self.file_name, self.world_size)
         process_group = c10d.ProcessGroupNCCL(store, self.rank, self.world_size)
 
-<<<<<<< HEAD
-        # Get GPU model with simple_hook registered.
-        gpu_model = self._gpu_model_with_ddp_comm_hook(process_group, self._simple_hook)
-
-        # check whether the grads are equal to what simple_hook's then callback returns.
-        # without the comm_hook, result would be 0.25 * torch.ones(2, 2).
-        self._run_and_verify_hook(gpu_model, 8, 2 * torch.ones(2, 2))
-
-    @requires_nccl()
-    @skip_if_lt_x_gpu(2)
-    def test_ddp_comm_hook_allreduce_hook_nccl(self):
-        """
-        This unit test verifies whether a DDP communication hook that just calls
-        allreduce gives the same result result with the case of no hook registered.
-        Without the then callback, the future_value in reducer is no longer
-        a PyObject, and this unit test verifies future_value is properly checked.
-=======
-        def allreduce_hook(state: object, bucket: dist._GradBucket) -> torch._C.Future:
-            return process_group.allreduce(bucket.get_tensors()).get_future()
-
-        # Get GPU model with allreduce_hook registered.
-        gpu_model = self._gpu_model_with_ddp_comm_hook(process_group, allreduce_hook)
-
-        # check whether the grads are equal to what DDP without hook would return.
-        self._run_and_verify_hook(gpu_model, 8, 0.25 * torch.ones(2, 2))
-
-    @requires_nccl()
-    @skip_if_lt_x_gpu(2)
-    def test_ddp_comm_hook_allreduce_with_then_hook_nccl(self):
-        """
-        This unit test verifies whether a DDP communication hook that calls allreduce and then
-        multiplies the result by ten and divides by two gives the expected result.
->>>>>>> 05f00532
-        """
-        store = c10d.FileStore(self.file_name, self.world_size)
-        process_group = c10d.ProcessGroupNCCL(store, self.rank, self.world_size)
-
-<<<<<<< HEAD
         def allreduce_hook(state: object, bucket: dist._GradBucket) -> torch._C.Future:
             return process_group.allreduce(bucket.get_tensors()).get_future()
 
@@ -3184,8 +3131,6 @@
         store = c10d.FileStore(self.file_name, self.world_size)
         process_group = c10d.ProcessGroupNCCL(store, self.rank, self.world_size)
 
-=======
->>>>>>> 05f00532
         def allreduce_with_then_hook(
             state: object, bucket: dist._GradBucket
         ) -> torch.futures.Future:
