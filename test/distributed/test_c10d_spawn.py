--- conflicted
+++ resolved
@@ -31,28 +31,6 @@
 class AbstractProcessGroupShareTensorTest(object):
     world_size = 2
 
-<<<<<<< HEAD
-=======
-    @classmethod
-    def opts(cls, threads=2):
-        opts = c10d.ProcessGroupGloo._Options()
-        opts._timeout = 5.0
-        opts._devices = [create_device(interface='lo')]
-        opts._threads = threads
-        return opts
-
-    @classmethod
-    def _init_pg_gloo(cls, rank, filename, world_size):
-        store = c10d.FileStore(filename, world_size)
-        return c10d.ProcessGroupGloo(
-            store, rank, world_size, ProcessGroupShareTensorTest.opts())
-
-    @classmethod
-    def _init_pg_nccl(cls, rank, filename, world_size):
-        store = c10d.FileStore(filename, world_size)
-        return c10d.ProcessGroupNCCL(store, rank, world_size)
-
->>>>>>> 0cc42809
     def _test_multiprocess(self, f, shared_tensors, init_pg, n_output):
         ws = self.world_size
         # file store will delete the test file on destruction
@@ -115,4 +93,4 @@
         for i in range(world_size):
             c2p.put((rank, torch.ones(2, 2) * i, ys[0][i].to("cpu")))
 
-        p2c.get()+        p2c.get()
