#include <ATen/ATen.h>
#include <ATen/NativeFunctions.h>

// The stubs in here are only used for static dispatch.
// Dynamic dispatch doesn't ever see those but directly goes to the kernels in VariableTypeManual.cpp.
// TODO Since the plan is to remove static dispatch, we should then also remove this file here.

namespace at {
namespace native {

<<<<<<< HEAD
void backward(const Tensor& self, const Tensor& gradient, const c10::optional<bool>& keep_graph, bool create_graph) {
=======
void _backward(const Tensor& self, TensorList inputs, const Tensor& gradient, c10::optional<bool> keep_graph, bool create_graph) {
>>>>>>> 33682ffc
  AT_ERROR("backward is not implemented for Tensor");
}

void set_data(Tensor& self, const Tensor& new_data) {
  AT_ERROR("set_data is not implemented for Tensor");
}

Tensor data(const Tensor& self) {
  AT_ERROR("data is not implemented for Tensor");
}

bool is_leaf(const Tensor& self) {
  AT_ERROR("is_leaf is not implemented for Tensor");
}

int64_t output_nr(const Tensor& self) {
  AT_ERROR("output_nr is not implemented for Tensor");
}

int64_t _version(const Tensor& self) {
  AT_ERROR("version is not implemented for Tensor");
}

Tensor& requires_grad_(Tensor& self, bool _requires_grad) {
  AT_ERROR("requires_grad_ is not implemented for Tensor");
}

void retain_grad(Tensor& self) {
  AT_ERROR("retain_grad is not implemented for Tensor");
}

} // namespace native
} // namespace at<|MERGE_RESOLUTION|>--- conflicted
+++ resolved
@@ -8,11 +8,7 @@
 namespace at {
 namespace native {
 
-<<<<<<< HEAD
-void backward(const Tensor& self, const Tensor& gradient, const c10::optional<bool>& keep_graph, bool create_graph) {
-=======
-void _backward(const Tensor& self, TensorList inputs, const Tensor& gradient, c10::optional<bool> keep_graph, bool create_graph) {
->>>>>>> 33682ffc
+void _backward(const Tensor& self, TensorList inputs, const Tensor& gradient, const c10::optional<bool>& keep_graph, bool create_graph) {
   AT_ERROR("backward is not implemented for Tensor");
 }
 
