--- conflicted
+++ resolved
@@ -27,10 +27,6 @@
 
 std::vector<int64_t> infer_dense_strides_dim_last(const Tensor & self, int64_t dim);
 
-<<<<<<< HEAD
-// If the dim being sorted is smaller than 2048/1024, then we will use the
-// implementation THC. Otherwise we use cub's segmented sort
-=======
 void fillSliceWithIndex(Tensor& t,int dim) {
   if (t.numel()) {
     auto sizes = DimVector(t.dim(), 1);
@@ -194,32 +190,6 @@
 // We perform a vectorized segmented sort in cub with inputs that have
 // more than 1024/2048 elements along the selected dimension.
 // Otherwise, we do an inplace bitonic sort (see sortKeyValueInplace).
-// Large sort algorithm:.
-// Say we are sorting a (2, 3) tensor. We have in flattened form:
-// values       0.4 1.2 5.3 6.2 1.3 2.3
-// indices        0   1   2   0   1   2
-// segment_id     0   0   0   1   1   1
-
-// First we sort by values, globally:
-// values       6.2 5.3 2.3 1.2 1.3 0.4
-// indices        0   2   2   1   1   0
-// segment_id     1   0   1   0   1   0
-
-// Then we stable sort by segment id:
-// values       5.3 1.2 0.4 6.2 2.3 1.3
-// indices        2   1   0   0   2   1
-// segment_id     0   0   0   1   1   1
-
-// This method can only work if the slice we are sorting (`dim`) is
-// innermost, and both values and indices are contiguous. We do this
-// by re-arranging the input into this form as needed, which will
-// unfortunately allocate memory if the request is not in this form.
-// Vectorized sort is slower than iterated sort if the number of
-// slices is small (since we're sorting twice, instead of invoking a
-// smaller sort `numSlices` times), but the cub sort
-// implementation here is a catch-all, so we're not looking for
-// efficiency, but instead correctness.
->>>>>>> 09feb5f5
 std::tuple<Tensor &,Tensor &> sort_out_stable_cuda(const Tensor & self, c10::optional<bool> stable, int64_t dim, bool descending, Tensor & values, Tensor & indices) {
   // this algorithm is always stable
   TORCH_INTERNAL_ASSERT(stable.has_value(), "sort_out(): c10::optional<bool> for stable has to have value.");
