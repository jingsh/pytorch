#pragma once
#include <ATen/ATen.h>

namespace at {
namespace native {
namespace {
// Check foreach API restrictions 
// - Tensor lists must be non-empty.
// - All tensors in all lists must have the same dtype.
// - All TensorLists and ScalarLists must have the same number of elements.
// - Corresponding tensors must have the same size.
void check_foreach_api_restrictions(TensorList tensors) {
  TORCH_CHECK(tensors.size() > 0, "Tensor list must have at least one tensor.");
  auto expected_dtype = tensors[0].dtype();
  for (const auto& t : tensors) {
    TORCH_CHECK(t.dtype() == expected_dtype, "All tensors in the tensor list must have the same dtype.");
  }
}

void check_foreach_api_restrictions(TensorList tensors, ArrayRef<Scalar> scalars) {
  check_foreach_api_restrictions(tensors);
  TORCH_CHECK(tensors.size() == scalars.size(), "Tensor list must have same number of elements as scalar list.");
}

void check_foreach_api_restrictions(TensorList tensors1, TensorList tensors2) {
  TORCH_CHECK(tensors1.size() > 0, "Tensor list must have at least one tensor.");
  TORCH_CHECK(tensors2.size() > 0, "Tensor list must have at least one tensor.");
  TORCH_CHECK(tensors1.size() == tensors2.size(), "Tensor lists must have the same number of tensors, got ", tensors1.size(), " and ", tensors2.size());

  auto expected_dtype = tensors1[0].dtype();

  for (int i = 0; i < tensors1.size(); i++) {
    TORCH_CHECK(tensors1[i].dtype() == expected_dtype, "All tensors in the tensor list must have the same dtype.");
    TORCH_CHECK(tensors2[i].dtype() == expected_dtype, "All tensors in the tensor list must have the same dtype.");
    TORCH_CHECK(tensors1[i].sizes() == tensors2[i].sizes(), "Corresponding tensors in lists must have the same size, got ", tensors1[i].sizes(), " and ", tensors2[i].sizes());
  }
}

void check_foreach_api_restrictions(TensorList tensors1, TensorList tensors2, TensorList tensors3) {
  TORCH_CHECK(tensors1.size() > 0, "Tensor list must have at least one tensor.");
  TORCH_CHECK(tensors2.size() > 0, "Tensor list must have at least one tensor.");
  TORCH_CHECK(tensors3.size() > 0, "Tensor list must have at least one tensor.");
  TORCH_CHECK(tensors1.size() == tensors2.size(), "Tensor lists must have the same number of tensors, got ", tensors1.size(), " and ", tensors2.size());
  TORCH_CHECK(tensors1.size() == tensors3.size(), "Tensor lists must have the same number of tensors, got ", tensors1.size(), " and ", tensors3.size());

  auto expected_dtype = tensors1[0].dtype();

  for (int i = 0; i < tensors1.size(); i++) {
    TORCH_CHECK(tensors1[i].dtype() == expected_dtype, "All tensors in the tensor list must have the same dtype.");
    TORCH_CHECK(tensors2[i].dtype() == expected_dtype, "All tensors in the tensor list must have the same dtype.");
    TORCH_CHECK(tensors1[i].sizes() == tensors2[i].sizes(), "Corresponding tensors in lists must have the same size, got ", tensors1[i].sizes(), " and ", tensors2[i].sizes());
    TORCH_CHECK(tensors1[i].sizes() == tensors3[i].sizes(), "Corresponding tensors in lists must have the same size, got ", tensors1[i].sizes(), " and ", tensors3[i].sizes());
  }
}

void check_foreach_api_restrictions(TensorList tensors1, TensorList tensors2, TensorList tensors3, ArrayRef<Scalar> scalars) {
  check_foreach_api_restrictions(tensors1, tensors2, tensors3);
  TORCH_CHECK(tensors1.size() == scalars.size(), "Tensor list must have same number of elements as scalar list, got ", tensors1.size(), " and ", scalars.size());
}

// To go via 'fast' path, several conditions must be satisfied
// - All tensors must be on the same device
// - All tensors must have strided layout
// - All tensors must be non-overlapping and dense
// - Resulting tensor must have the same dtype as the input one

bool will_promote_tensor(const Tensor& tensor, Scalar scalar, bool does_op_promote_integer_inputs_to_float = false) {
  // In case of division, integer inputs will result in float
  if (does_op_promote_integer_inputs_to_float) {
    if (at::isIntegralType(tensor.scalar_type(), /*includeBool*/ true)) {
      return true;
    }
  }
  auto result_dtype = at::result_type(tensor, scalar);
  return result_dtype != tensor.scalar_type();
}

// Please, make sure to call check_foreach_api_restrictions before calling this method. 
// There is a set of preconditions that have to be satisfied. 
bool check_fast_path_restrictions(
  ArrayRef<TensorList> tensorLists, 
  ArrayRef<Scalar> scalarList = {}, 
  bool does_op_promote_integer_inputs_to_float = false) {
    auto expected_device = tensorLists[0][0].device();
    auto expected_strides = tensorLists[0][0].strides();

    auto is_tensor_okay = [&](const Tensor& tensor) {
      return tensor.device() == expected_device &&
             tensor.layout() == at::kStrided &&
             tensor.strides() == expected_strides &&
             tensor.is_non_overlapping_and_dense();
    };

    for (const auto& tensorList : tensorLists) {
      for (const auto& tensor : tensorList) {
        if (!is_tensor_okay(tensor)) {
          return false;
        }
      }
    }

<<<<<<< HEAD
    for (int j = 0; j < tensorLists.size(); j++) {
      for (int i = 0; i < tensorLists[j].size(); i++) {
        if (does_op_promote_integer_inputs_to_float) {
          if (at::isIntegralType(tensorLists[j][i].scalar_type(), /*includeBool*/ true)) {
            return false;
          }
        }

        if (scalarList.size() == 1) {
          if (will_promote_tensor(tensorLists[j][i], scalarList[0])) {
            return false;
          }
        } else if (scalarList.size() > 1) {
          // Complex scalar list is not supported due to the limit for kernel launch argument (4KB)
          if (scalarList[i].isComplex()) {
            return false;
          }

          if (will_promote_tensor(tensorLists[j][i], scalarList[i])) {
            return false;
          }
=======
    // For all j, tensorList[j][0] have the same shape and dtype. (this was a precondition
    // checked by `check_foreach_api_restrictions`). This means we only need to check if
    // {tensorList[0][0], tensorList[0][1], tensorList[0][2], ...} do type promotion with scalarLIst.
    for (int i=0; i < tensorLists[0].size(); i++) {
      if (scalarList.size() == 1) {
        if (will_promote_tensor(tensorLists[0][i], scalarList[0])) {
          return false;
        }
      } else if (scalarList.size() > 1) {
        // Complex scalar list is not supported.
        if (scalarList[i].isComplex()) {
          return false;
        }

        if (will_promote_tensor(tensorLists[0][i], scalarList[i])) {
          return false;
>>>>>>> e57819a6
        }
      }
    }

    return true;
}

bool can_use_fast_route(ArrayRef<TensorList> tensorLists, 
                        ArrayRef<Scalar> scalarList = {}, 
                        bool does_op_promote_integer_inputs_to_float = false) {
#ifdef __HIP_PLATFORM_HCC__
  return false;
#else
  return check_fast_path_restrictions(tensorLists, scalarList, does_op_promote_integer_inputs_to_float);
#endif
}

bool can_use_fast_route(TensorList tensors1, TensorList tensors2, bool does_op_promote_integer_inputs_to_float = false) {
#ifdef __HIP_PLATFORM_HCC__
  return false;
#else
  return can_use_fast_route({tensors1, tensors2}, {}, does_op_promote_integer_inputs_to_float);
#endif
}

}
}} // at::native<|MERGE_RESOLUTION|>--- conflicted
+++ resolved
@@ -99,46 +99,28 @@
       }
     }
 
-<<<<<<< HEAD
-    for (int j = 0; j < tensorLists.size(); j++) {
-      for (int i = 0; i < tensorLists[j].size(); i++) {
-        if (does_op_promote_integer_inputs_to_float) {
-          if (at::isIntegralType(tensorLists[j][i].scalar_type(), /*includeBool*/ true)) {
-            return false;
-          }
-        }
-
-        if (scalarList.size() == 1) {
-          if (will_promote_tensor(tensorLists[j][i], scalarList[0])) {
-            return false;
-          }
-        } else if (scalarList.size() > 1) {
-          // Complex scalar list is not supported due to the limit for kernel launch argument (4KB)
-          if (scalarList[i].isComplex()) {
-            return false;
-          }
-
-          if (will_promote_tensor(tensorLists[j][i], scalarList[i])) {
-            return false;
-          }
-=======
     // For all j, tensorList[j][0] have the same shape and dtype. (this was a precondition
     // checked by `check_foreach_api_restrictions`). This means we only need to check if
     // {tensorList[0][0], tensorList[0][1], tensorList[0][2], ...} do type promotion with scalarLIst.
     for (int i=0; i < tensorLists[0].size(); i++) {
+      if (does_op_promote_integer_inputs_to_float) {
+        if (at::isIntegralType(tensorLists[0][i].scalar_type(), /*includeBool*/ true)) {
+          return false;
+        }
+      }
+
       if (scalarList.size() == 1) {
         if (will_promote_tensor(tensorLists[0][i], scalarList[0])) {
           return false;
         }
       } else if (scalarList.size() > 1) {
-        // Complex scalar list is not supported.
+        // Complex scalar list is not supported due to the limit for kernel launch argument (4KB)
         if (scalarList[i].isComplex()) {
           return false;
         }
 
         if (will_promote_tensor(tensorLists[0][i], scalarList[i])) {
           return false;
->>>>>>> e57819a6
         }
       }
     }
